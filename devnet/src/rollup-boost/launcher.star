--- conflicted
+++ resolved
@@ -12,14 +12,11 @@
 DEBUG_PORT_NUM = 5555
 MAX_UNSAFE_INTERVAL = 18446744073709551615
 
-<<<<<<< HEAD
 AUTHORIZER_SK = "722d0eaa68f03330030c332258a73fb32c27a8c56a2a818e65a483b992852a12"
 FLASHBLOCKS_BUILDER_VK = (
     "c1d3e001731f19f0a1b895f131a10718e24d3f50ebd834080a9b857fb01e3342"
 )
 
-=======
->>>>>>> 646bb294
 
 def launch(
     plan,
@@ -88,12 +85,9 @@
         "--log-level=debug",
         "--debug-host=0.0.0.0",
         "--debug-server-port={0}".format(DEBUG_PORT_NUM),
-<<<<<<< HEAD
         "--flashblocks",
         "--flashblocks-builder-vk={0}".format(FLASHBLOCKS_BUILDER_VK),
         "--flashblocks-authorizer-sk={0}".format(AUTHORIZER_SK),
-=======
->>>>>>> 646bb294
     ]
 
     return ServiceConfig(
@@ -120,4 +114,4 @@
         jwt_file=jwt_file,
         network=network,
         network_id=network_id,
-    )+    )
