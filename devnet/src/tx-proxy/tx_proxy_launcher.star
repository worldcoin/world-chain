shared_utils = import_module(
    "github.com/ethpandaops/ethereum-package/src/shared_utils/shared_utils.star"
)

ethereum_constants = import_module(
    "github.com/ethpandaops/ethereum-package/src/package_io/constants.star"
)

#
#  ---------------------------------- Tx Proxy client -------------------------------------

TX_PROXY_HTTP_PORT = 8080
TX_PROXY_HTTP_ADDRESS = "0.0.0.0"
DISCOVERY_PORT_NUM = 30303
METRICS_PORT = 9001
RPC_PORT_ID = "rpc"
METRICS_PORT_ID = "metrics"


def get_used_ports(discovery_port=DISCOVERY_PORT_NUM):
    used_ports = {
        RPC_PORT_ID: shared_utils.new_port_spec(
            TX_PROXY_HTTP_PORT,
            shared_utils.TCP_PROTOCOL,
            shared_utils.HTTP_APPLICATION_PROTOCOL,
        ),
        METRICS_PORT_ID: shared_utils.new_port_spec(
            METRICS_PORT,
            shared_utils.TCP_PROTOCOL,
            shared_utils.HTTP_APPLICATION_PROTOCOL,
        ),
    }
    return used_ports


ENTRYPOINT_ARGS = ["sh", "-c"]


def launch(
    plan,
    service_name,
    image,
    builder_rpc_0,
    builder_rpc_1,
    builder_rpc_2,
    jwt_file,
):
    tx_proxy_service_name = "{0}".format(service_name)

    config = get_tx_proxy_config(
        plan,
        service_name,
        image,
        builder_rpc_0,
        builder_rpc_1,
        builder_rpc_2,
        jwt_file,
    )

    tx_proxy_service = plan.add_service(service_name, config)

    tx_proxy_http_url = "http://{0}:{1}".format(
        tx_proxy_service.ip_address, TX_PROXY_HTTP_PORT
    )

    return tx_proxy_http_url


def get_tx_proxy_config(
    plan,
    service_name,
    image,
    builder_rpc_0,
    builder_rpc_1,
    builder_rpc_2,
    jwt_file,
):
    cmd = [
        "--builder-urls={0}".format(builder_rpc_0),
        "--builder-urls={0}".format(builder_rpc_1),
        "--builder-urls={0}".format(builder_rpc_2),
        "--builder-jwt-path={0}".format(ethereum_constants.JWT_MOUNT_PATH_ON_CONTAINER),
<<<<<<< HEAD
=======
        "--l2-urls={0}".format(l2_rpc_0),
        "--l2-urls={0}".format(l2_rpc_1),
        "--l2-urls={0}".format(l2_rpc_2),
        "--l2-jwt-path={0}".format(ethereum_constants.JWT_MOUNT_PATH_ON_CONTAINER),
>>>>>>> 200b9fcb
        "--http-port={0}".format(TX_PROXY_HTTP_PORT),
        "--http-addr={0}".format(TX_PROXY_HTTP_ADDRESS),
        "--tracing",
        "--metrics",
        "--metrics-port={0}".format(METRICS_PORT),
        "--metrics-host={0}".format("0.0.0.0"),
        "--log-level={0}".format("debug"),
    ]

    env_vars = {
        "RUST_LOG": "info, tx-proxy=debug",
    }

    ports = get_used_ports()

    files = {
        ethereum_constants.JWT_MOUNTPOINT_ON_CLIENTS: jwt_file,
    }

    return ServiceConfig(
        image=image,
        ports=ports,
        cmd=cmd,
        files=files,
        env_vars=env_vars,
        private_ip_address_placeholder=ethereum_constants.PRIVATE_IP_ADDRESS_PLACEHOLDER,
    )<|MERGE_RESOLUTION|>--- conflicted
+++ resolved
@@ -80,13 +80,10 @@
         "--builder-urls={0}".format(builder_rpc_1),
         "--builder-urls={0}".format(builder_rpc_2),
         "--builder-jwt-path={0}".format(ethereum_constants.JWT_MOUNT_PATH_ON_CONTAINER),
-<<<<<<< HEAD
-=======
         "--l2-urls={0}".format(l2_rpc_0),
         "--l2-urls={0}".format(l2_rpc_1),
         "--l2-urls={0}".format(l2_rpc_2),
         "--l2-jwt-path={0}".format(ethereum_constants.JWT_MOUNT_PATH_ON_CONTAINER),
->>>>>>> 200b9fcb
         "--http-port={0}".format(TX_PROXY_HTTP_PORT),
         "--http-addr={0}".format(TX_PROXY_HTTP_ADDRESS),
         "--tracing",
