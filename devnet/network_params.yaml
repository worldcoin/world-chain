--- conflicted
+++ resolved
@@ -33,11 +33,7 @@
   persistent: false
 ethereum_package:
   participants:
-<<<<<<< HEAD
-  - el_type: geth 
-=======
   - el_type: geth
->>>>>>> a53aa0a6
     cl_type: teku
   network_params:
     preset: minimal
