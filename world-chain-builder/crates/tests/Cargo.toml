[package]
name = "tests"
version.workspace = true
edition.workspace = true
rust-version.workspace = true
license.workspace = true
homepage.workspace = true
repository.workspace = true
<<<<<<< HEAD

[lints]
workspace = true

[dependencies]
world-chain-builder-node = { workspace = true, features = ["test"]}
=======

[dependencies]
world-chain-builder-node = { path = "../world/node", features = ["test"] }
world-chain-builder-pool = { path = "../world/pool", features = ["test"] }

reth-e2e-test-utils.workspace = true
>>>>>>> 4aa19459

alloy-primitives.workspace = true
alloy-provider.workspace = true
alloy-transport.workspace = true
alloy-network.workspace = true
alloy-rpc-types-eth.workspace = true

<<<<<<< HEAD
tracing.workspace = true
tracing-subscriber.workspace = true
clap.workspace = true
=======
>>>>>>> 4aa19459
serde.workspace = true
serde_json.workspace = true
futures.workspace = true
tokio.workspace = true
<<<<<<< HEAD
eyre.workspace = true
=======
eyre.workspace = true
tracing.workspace = true
tracing-subscriber.workspace = true
clap.workspace = true
>>>>>>> 4aa19459
<|MERGE_RESOLUTION|>--- conflicted
+++ resolved
@@ -6,21 +6,13 @@
 license.workspace = true
 homepage.workspace = true
 repository.workspace = true
-<<<<<<< HEAD
 
 [lints]
 workspace = true
 
 [dependencies]
 world-chain-builder-node = { workspace = true, features = ["test"]}
-=======
-
-[dependencies]
-world-chain-builder-node = { path = "../world/node", features = ["test"] }
-world-chain-builder-pool = { path = "../world/pool", features = ["test"] }
-
-reth-e2e-test-utils.workspace = true
->>>>>>> 4aa19459
+world-chain-builder-pool = { workspace = true, features = ["test"]}
 
 alloy-primitives.workspace = true
 alloy-provider.workspace = true
@@ -28,21 +20,13 @@
 alloy-network.workspace = true
 alloy-rpc-types-eth.workspace = true
 
-<<<<<<< HEAD
+reth-e2e-test-utils.workspace = true
+
 tracing.workspace = true
 tracing-subscriber.workspace = true
 clap.workspace = true
-=======
->>>>>>> 4aa19459
 serde.workspace = true
 serde_json.workspace = true
 futures.workspace = true
 tokio.workspace = true
-<<<<<<< HEAD
-eyre.workspace = true
-=======
-eyre.workspace = true
-tracing.workspace = true
-tracing-subscriber.workspace = true
-clap.workspace = true
->>>>>>> 4aa19459
+eyre.workspace = true