use reth::revm::{Database, Inspector};
use revm::interpreter::{CallOutcome, Gas, InstructionResult, InterpreterResult};
use revm_primitives::{Address, Bytes};

pub const PBH_CALL_TRACER_ERROR: &str = "Invalid PBH caller";
/// Inspector that traces calls into the `PBHEntryPoint`.
///
/// This inspector checks if a transaction calls into the `PBHEntryPoint` from an address that is
/// neither the transaction origin nor the `PBHSignatureAggregator`. If such a call is detected,
/// the transaction is marked as invalid and stored in `invalid_txs`.
#[derive(Debug)]
pub struct PBHCallTracer {
    /// The address of the `PBHEntryPoint` contract.
    /// Calls to this contract are monitored to enforce caller restrictions.
    pub pbh_entry_point: Address,
    /// The address of the `PBHSignatureAggregator`.
    /// This address is allowed to make calls to the `PBHEntryPoint`.
    pub pbh_signature_aggregator: Address,
}

impl PBHCallTracer {
    pub fn new(pbh_entry_point: Address, pbh_signature_aggregator: Address) -> Self {
        Self {
            pbh_entry_point,
            pbh_signature_aggregator,
        }
    }
}

impl<DB: Database> Inspector<DB> for PBHCallTracer {
    fn call(
        &mut self,
        context: &mut reth::revm::EvmContext<DB>,
        inputs: &mut reth::revm::interpreter::CallInputs,
    ) -> Option<reth::revm::interpreter::CallOutcome> {
        // Check if the target address is the `PBHEntryPoint`. If the caller is not the tx origin
        // or the `PBHSignatureAggregator`, mark the tx as invalid.
        if inputs.target_address == self.pbh_entry_point
            && inputs.caller != context.env.tx.caller
            && inputs.caller != self.pbh_signature_aggregator
        {
            context.error = Err(revm_primitives::EVMError::Custom(
                PBH_CALL_TRACER_ERROR.to_string(),
            ));

            let res = InterpreterResult::new(
                InstructionResult::InvalidEXTCALLTarget,
                Bytes::default(),
                Gas::new(0),
            );

            return Some(CallOutcome::new(res, 0..0));
        }

        None
    }
}

#[cfg(test)]
mod tests {
    use std::{convert::Infallible, sync::Arc};

    use alloy_consensus::SignableTransaction;
    use alloy_network::TxSigner;
    use alloy_signer::Signer;
    use alloy_signer_local::PrivateKeySigner;
    use alloy_sol_types::{sol, SolCall};
    use op_alloy_consensus::OpTypedTransaction;
    use reth::{
        chainspec::ChainSpec,
        rpc::types::{TransactionInput, TransactionRequest},
    };
    use reth_evm::{ConfigureEvm, ConfigureEvmEnv, Evm, EvmEnv};
    use reth_optimism_chainspec::OpChainSpec;
    use reth_optimism_node::OpEvmConfig;
    use reth_optimism_primitives::OpTransactionSigned;
    use revm::{
        db::{CacheDB, EmptyDB},
        Database,
    };
    use revm_primitives::{
<<<<<<< HEAD
        AccountInfo, Address, Bytecode, Bytes, ExecutionResult,
        ResultAndState, U256,
=======
        AccountInfo, Address, Bytecode, Bytes, ExecutionResult, ResultAndState, U256,
>>>>>>> d37574ef
    };

    use crate::inspector::PBH_CALL_TRACER_ERROR;

    use super::PBHCallTracer;

    sol! {
        #[sol(deployed_bytecode = "0x6080604052348015600e575f5ffd5b50600436106030575f3560e01c8063158ef93e1460345780636141dc45146053575b5f5ffd5b5f54603f9060ff1681565b604051901515815260200160405180910390f35b60815f80547fffffffffffffffffffffffffffffffffffffffffffffffffffffffffffffff00166001179055565b00fea26469706673582212205e3a95972d3d3228de1dc5326e604186e39c3439403fd3dd49a9500e5bd9cdc264736f6c634300081c0033")]
        contract MockPbhEntryPoint {
            bool public initialized;

            function pbh() public {
                initialized = true;
            }
        }

        #[sol(deployed_bytecode = "0x6080604052600436106100f35760003560e01c80634d2301cc1161008a578063a8b0574e11610059578063a8b0574e1461025a578063bce38bd714610275578063c3077fa914610288578063ee82ac5e1461029b57600080fd5b80634d2301cc146101ec57806372425d9d1461022157806382ad56cb1461023457806386d516e81461024757600080fd5b80633408e470116100c65780633408e47014610191578063399542e9146101a45780633e64a696146101c657806342cbb15c146101d957600080fd5b80630f28c97d146100f8578063174dea711461011a578063252dba421461013a57806327e86d6e1461015b575b600080fd5b34801561010457600080fd5b50425b6040519081526020015b60405180910390f35b61012d610128366004610a85565b6102ba565b6040516101119190610bbe565b61014d610148366004610a85565b6104ef565b604051610111929190610bd8565b34801561016757600080fd5b50437fffffffffffffffffffffffffffffffffffffffffffffffffffffffffffffffff0140610107565b34801561019d57600080fd5b5046610107565b6101b76101b2366004610c60565b610690565b60405161011193929190610cba565b3480156101d257600080fd5b5048610107565b3480156101e557600080fd5b5043610107565b3480156101f857600080fd5b50610107610207366004610ce2565b73ffffffffffffffffffffffffffffffffffffffff163190565b34801561022d57600080fd5b5044610107565b61012d610242366004610a85565b6106ab565b34801561025357600080fd5b5045610107565b34801561026657600080fd5b50604051418152602001610111565b61012d610283366004610c60565b61085a565b6101b7610296366004610a85565b610a1a565b3480156102a757600080fd5b506101076102b6366004610d18565b4090565b60606000828067ffffffffffffffff8111156102d8576102d8610d31565b60405190808252806020026020018201604052801561031e57816020015b6040805180820190915260008152606060208201528152602001906001900390816102f65790505b5092503660005b8281101561047757600085828151811061034157610341610d60565b6020026020010151905087878381811061035d5761035d610d60565b905060200281019061036f9190610d8f565b6040810135958601959093506103886020850185610ce2565b73ffffffffffffffffffffffffffffffffffffffff16816103ac6060870187610dcd565b6040516103ba929190610e32565b60006040518083038185875af1925050503d80600081146103f7576040519150601f19603f3d011682016040523d82523d6000602084013e6103fc565b606091505b50602080850191909152901515808452908501351761046d577f08c379a000000000000000000000000000000000000000000000000000000000600052602060045260176024527f4d756c746963616c6c333a2063616c6c206661696c656400000000000000000060445260846000fd5b5050600101610325565b508234146104e6576040517f08c379a000000000000000000000000000000000000000000000000000000000815260206004820152601a60248201527f4d756c746963616c6c333a2076616c7565206d69736d6174636800000000000060448201526064015b60405180910390fd5b50505092915050565b436060828067ffffffffffffffff81111561050c5761050c610d31565b60405190808252806020026020018201604052801561053f57816020015b606081526020019060019003908161052a5790505b5091503660005b8281101561068657600087878381811061056257610562610d60565b90506020028101906105749190610e42565b92506105836020840184610ce2565b73ffffffffffffffffffffffffffffffffffffffff166105a66020850185610dcd565b6040516105b4929190610e32565b6000604051808303816000865af19150503d80600081146105f1576040519150601f19603f3d011682016040523d82523d6000602084013e6105f6565b606091505b5086848151811061060957610609610d60565b602090810291909101015290508061067d576040517f08c379a000000000000000000000000000000000000000000000000000000000815260206004820152601760248201527f4d756c746963616c6c333a2063616c6c206661696c656400000000000000000060448201526064016104dd565b50600101610546565b5050509250929050565b43804060606106a086868661085a565b905093509350939050565b6060818067ffffffffffffffff8111156106c7576106c7610d31565b60405190808252806020026020018201604052801561070d57816020015b6040805180820190915260008152606060208201528152602001906001900390816106e55790505b5091503660005b828110156104e657600084828151811061073057610730610d60565b6020026020010151905086868381811061074c5761074c610d60565b905060200281019061075e9190610e76565b925061076d6020840184610ce2565b73ffffffffffffffffffffffffffffffffffffffff166107906040850185610dcd565b60405161079e929190610e32565b6000604051808303816000865af19150503d80600081146107db576040519150601f19603f3d011682016040523d82523d6000602084013e6107e0565b606091505b506020808401919091529015158083529084013517610851577f08c379a000000000000000000000000000000000000000000000000000000000600052602060045260176024527f4d756c746963616c6c333a2063616c6c206661696c656400000000000000000060445260646000fd5b50600101610714565b6060818067ffffffffffffffff81111561087657610876610d31565b6040519080825280602002602001820160405280156108bc57816020015b6040805180820190915260008152606060208201528152602001906001900390816108945790505b5091503660005b82811015610a105760008482815181106108df576108df610d60565b602002602001015190508686838181106108fb576108fb610d60565b905060200281019061090d9190610e42565b925061091c6020840184610ce2565b73ffffffffffffffffffffffffffffffffffffffff1661093f6020850185610dcd565b60405161094d929190610e32565b6000604051808303816000865af19150503d806000811461098a576040519150601f19603f3d011682016040523d82523d6000602084013e61098f565b606091505b506020830152151581528715610a07578051610a07576040517f08c379a000000000000000000000000000000000000000000000000000000000815260206004820152601760248201527f4d756c746963616c6c333a2063616c6c206661696c656400000000000000000060448201526064016104dd565b506001016108c3565b5050509392505050565b6000806060610a2b60018686610690565b919790965090945092505050565b60008083601f840112610a4b57600080fd5b50813567ffffffffffffffff811115610a6357600080fd5b6020830191508360208260051b8501011115610a7e57600080fd5b9250929050565b60008060208385031215610a9857600080fd5b823567ffffffffffffffff811115610aaf57600080fd5b610abb85828601610a39565b90969095509350505050565b6000815180845260005b81811015610aed57602081850181015186830182015201610ad1565b81811115610aff576000602083870101525b50601f017fffffffffffffffffffffffffffffffffffffffffffffffffffffffffffffffe0169290920160200192915050565b600082825180855260208086019550808260051b84010181860160005b84811015610bb1578583037fffffffffffffffffffffffffffffffffffffffffffffffffffffffffffffffe001895281518051151584528401516040858501819052610b9d81860183610ac7565b9a86019a9450505090830190600101610b4f565b5090979650505050505050565b602081526000610bd16020830184610b32565b9392505050565b600060408201848352602060408185015281855180845260608601915060608160051b870101935082870160005b82811015610c52577fffffffffffffffffffffffffffffffffffffffffffffffffffffffffffffffa0888703018452610c40868351610ac7565b95509284019290840190600101610c06565b509398975050505050505050565b600080600060408486031215610c7557600080fd5b83358015158114610c8557600080fd5b9250602084013567ffffffffffffffff811115610ca157600080fd5b610cad86828701610a39565b9497909650939450505050565b838152826020820152606060408201526000610cd96060830184610b32565b95945050505050565b600060208284031215610cf457600080fd5b813573ffffffffffffffffffffffffffffffffffffffff81168114610bd157600080fd5b600060208284031215610d2a57600080fd5b5035919050565b7f4e487b7100000000000000000000000000000000000000000000000000000000600052604160045260246000fd5b7f4e487b7100000000000000000000000000000000000000000000000000000000600052603260045260246000fd5b600082357fffffffffffffffffffffffffffffffffffffffffffffffffffffffffffffff81833603018112610dc357600080fd5b9190910192915050565b60008083357fffffffffffffffffffffffffffffffffffffffffffffffffffffffffffffffe1843603018112610e0257600080fd5b83018035915067ffffffffffffffff821115610e1d57600080fd5b602001915036819003821315610a7e57600080fd5b8183823760009101908152919050565b600082357fffffffffffffffffffffffffffffffffffffffffffffffffffffffffffffffc1833603018112610dc357600080fd5b600082357fffffffffffffffffffffffffffffffffffffffffffffffffffffffffffffffa1833603018112610dc357600080fdfea2646970667358221220bb2b5c71a328032f97c676ae39a1ec2148d3e5d6f73d95e9b17910152d61f16264736f6c634300080c0033")]
        contract Multicall3{
            struct Call {
                address target;
                bytes callData;
            }

            function aggregate(Call[] calldata calls) public payable returns (uint256 blockNumber, bytes[] memory returnData);
        }
    }

    fn deploy_contracts(db: &mut CacheDB<EmptyDB>) -> (Address, Address) {
        let mock_pbh_entry_point = Address::random();
        let mut info = AccountInfo::default();
        info.code = Some(Bytecode::new_raw(
            MockPbhEntryPoint::DEPLOYED_BYTECODE.clone(),
        ));
        db.insert_account_info(mock_pbh_entry_point, info);

        let multicall3 = Address::random();
        let mut info = AccountInfo::default();
        info.code = Some(Bytecode::new_raw(Multicall3::DEPLOYED_BYTECODE.clone()));
        db.insert_account_info(multicall3, info);

        (mock_pbh_entry_point, multicall3)
    }

    fn execute_with_pbh_tracer(
        db: &mut CacheDB<EmptyDB>,
        tx: OpTransactionSigned,
        signer: Address,
        pbh_tracer: &mut PBHCallTracer,
    ) -> Result<ResultAndState, revm_primitives::EVMError<Infallible>> {
        let info = AccountInfo {
            balance: U256::MAX,
            ..Default::default()
        };
        db.insert_account_info(signer, info);

        let chain_spec = Arc::new(OpChainSpec::new(ChainSpec::default()));
        let evm_config = OpEvmConfig::new(chain_spec);

        let mut evm = evm_config.evm_with_env_and_inspector(db, EvmEnv::default(), pbh_tracer);
        let tx_env = evm_config.tx_env(&tx, signer);

        evm.transact_commit(tx_env)
    }

    #[tokio::test]
    async fn test_tx_origin_is_caller() -> eyre::Result<()> {
        let mut db = CacheDB::default();
        let (mock_pbh_entry_point, _) = deploy_contracts(&mut db);

        let data = Bytes::from(MockPbhEntryPoint::pbhCall::SELECTOR);
        let signer = PrivateKeySigner::random().with_chain_id(Some(1));

        // Create a transaction to call into the mock pbh entrypoint
        let tx_request = TransactionRequest::default()
            .to(mock_pbh_entry_point)
            .input(TransactionInput::new(data))
            .nonce(0)
            .from(signer.address())
            .max_priority_fee_per_gas(1)
            .max_fee_per_gas(10)
            .gas_limit(250000)
            .build_consensus_tx()
            .expect("Could not build tx");

        let mut tx_1559 = tx_request
            .eip1559()
            .expect("Could not build EIP-1559 tx")
            .to_owned();

        let signature = signer.sign_transaction(&mut tx_1559).await?;
        let tx = OpTransactionSigned::new(
            OpTypedTransaction::Eip1559(tx_1559.clone()),
            signature,
            tx_1559.signature_hash(),
        );

        let slot = U256::from(0);
        let pre_state = db.storage(mock_pbh_entry_point, slot).unwrap();
        assert_eq!(pre_state, U256::from(0));

        let mut pbh_tracer = PBHCallTracer::new(mock_pbh_entry_point, Address::random());
        let result_and_state =
            execute_with_pbh_tracer(&mut db, tx, signer.address(), &mut pbh_tracer)?;

        assert!(matches!(
            result_and_state.result,
            ExecutionResult::Success { .. }
        ));

        let post_state = db.storage(mock_pbh_entry_point, slot).unwrap();
        assert_eq!(post_state, U256::from(1));

        Ok(())
    }

    #[tokio::test]
    async fn test_signature_aggregator_is_caller() -> eyre::Result<()> {
        let mut db = CacheDB::default();
        let (mock_pbh_entry_point, multicall) = deploy_contracts(&mut db);

        let pbh_call = MockPbhEntryPoint::pbhCall {}.abi_encode();
        let multicall_data = Bytes::from(
            Multicall3::aggregateCall {
                calls: vec![Multicall3::Call {
                    target: mock_pbh_entry_point,
                    callData: pbh_call.into(),
                }],
            }
            .abi_encode(),
        );

        let signer = PrivateKeySigner::random().with_chain_id(Some(1));

        // Create a tx targeting into the multicall, which will call into the pbh entry point
        let tx_request = TransactionRequest::default()
            .to(multicall)
            .input(TransactionInput::new(multicall_data))
            .nonce(0)
            .from(signer.address())
            .max_priority_fee_per_gas(1)
            .max_fee_per_gas(10)
            .gas_limit(250000)
            .build_consensus_tx()
            .expect("Could not build tx");

        let mut tx_1559 = tx_request
            .eip1559()
            .expect("Could not build EIP-1559 tx")
            .to_owned();

        let signature = signer.sign_transaction(&mut tx_1559).await?;
        let tx = OpTransactionSigned::new(
            OpTypedTransaction::Eip1559(tx_1559.clone()),
            signature,
            tx_1559.signature_hash(),
        );

        let slot = U256::from(0);
        let pre_state = db.storage(mock_pbh_entry_point, slot).unwrap();
        assert_eq!(pre_state, U256::from(0));

        let mut pbh_tracer = PBHCallTracer::new(mock_pbh_entry_point, multicall);
        let result_and_state =
            execute_with_pbh_tracer(&mut db, tx, signer.address(), &mut pbh_tracer)?;

        assert!(matches!(
            result_and_state.result,
            ExecutionResult::Success { .. }
        ));

        let post_state = db.storage(mock_pbh_entry_point, slot).unwrap();
        assert_eq!(post_state, U256::from(1));

        Ok(())
    }

    #[tokio::test]
    async fn test_invalid_caller() -> eyre::Result<()> {
        let mut db = CacheDB::default();
        let (mock_pbh_entry_point, multicall) = deploy_contracts(&mut db);

        let pbh_call = MockPbhEntryPoint::pbhCall {}.abi_encode();
        let multicall_data = Bytes::from(
            Multicall3::aggregateCall {
                calls: vec![Multicall3::Call {
                    target: mock_pbh_entry_point,
                    callData: pbh_call.into(),
                }],
            }
            .abi_encode(),
        );

        let signer = PrivateKeySigner::random().with_chain_id(Some(1));

        // Create a tx targeting into the multicall, which will call into the pbh entry point
        let tx_request = TransactionRequest::default()
            .to(multicall)
            .input(TransactionInput::new(multicall_data))
            .nonce(0)
            .from(signer.address())
            .max_priority_fee_per_gas(1)
            .max_fee_per_gas(10)
            .gas_limit(250000)
            .build_consensus_tx()
            .expect("Could not build tx");

        let mut tx_1559 = tx_request
            .eip1559()
            .expect("Could not build EIP-1559 tx")
            .to_owned();

        let signature = signer.sign_transaction(&mut tx_1559).await?;
        let tx = OpTransactionSigned::new(
            OpTypedTransaction::Eip1559(tx_1559.clone()),
            signature,
            tx_1559.signature_hash(),
        );

        let slot = U256::from(0);
        let pre_state = db.storage(mock_pbh_entry_point, slot).unwrap();
        assert_eq!(pre_state, U256::from(0));

        // Specify a random address as the signature aggregator, disallowing the multicall to call into the pbh entry point
        let mut pbh_tracer = PBHCallTracer::new(mock_pbh_entry_point, Address::random());
        let res = execute_with_pbh_tracer(&mut db, tx, signer.address(), &mut pbh_tracer);

        let expected_err =
            revm_primitives::EVMError::<Infallible>::Custom(PBH_CALL_TRACER_ERROR.to_string());

        assert_eq!(res.err().unwrap(), expected_err);

        let post_state = db.storage(mock_pbh_entry_point, slot).unwrap();
        assert_eq!(post_state, U256::from(0));

        Ok(())
    }
}<|MERGE_RESOLUTION|>--- conflicted
+++ resolved
@@ -79,12 +79,7 @@
         Database,
     };
     use revm_primitives::{
-<<<<<<< HEAD
-        AccountInfo, Address, Bytecode, Bytes, ExecutionResult,
-        ResultAndState, U256,
-=======
         AccountInfo, Address, Bytecode, Bytes, ExecutionResult, ResultAndState, U256,
->>>>>>> d37574ef
     };
 
     use crate::inspector::PBH_CALL_TRACER_ERROR;
