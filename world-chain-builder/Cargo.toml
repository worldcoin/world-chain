--- conflicted
+++ resolved
@@ -48,26 +48,6 @@
 reth-provider = { git = "https://github.com/paradigmxyz/reth", rev = "v1.3.0", features = [
     "test-utils",
 ] }
-<<<<<<< HEAD
-reth-basic-payload-builder = { git = "https://github.com/paradigmxyz/reth", tag = "v1.2.0" }
-reth-transaction-pool = { git = "https://github.com/paradigmxyz/reth", tag = "v1.2.0" }
-reth-rpc-server-types = { git = "https://github.com/paradigmxyz/reth", tag = "v1.2.0" }
-reth-prune-types = { git = "https://github.com/paradigmxyz/reth", tag = "v1.2.0" }
-reth-trie = { git = "https://github.com/paradigmxyz/reth", tag = "v1.2.0" }
-reth-chain-state = { git = "https://github.com/paradigmxyz/reth", tag = "v1.2.0" }
-reth-eth-wire-types = { git = "https://github.com/paradigmxyz/reth", tag = "v1.2.0" }
-reth-stages-types = { git = "https://github.com/paradigmxyz/reth", tag = "v1.2.0" }
-reth-trie-db = { git = "https://github.com/paradigmxyz/reth", tag = "v1.2.0" }
-reth-primitives-traits = { git = "https://github.com/paradigmxyz/reth", tag = "v1.2.0" }
-reth-node-builder = { git = "https://github.com/paradigmxyz/reth", tag = "v1.2.0" }
-reth-node-api = { git = "https://github.com/paradigmxyz/reth", tag = "v1.2.0" }
-reth-payload-builder = { git = "https://github.com/paradigmxyz/reth", tag = "v1.2.0" }
-reth-payload-util = { git = "https://github.com/paradigmxyz/reth", tag = "v1.2.0" }
-reth-payload-validator = { git = "https://github.com/paradigmxyz/reth", tag = "v1.2.0" }
-reth-revm = { git = "https://github.com/paradigmxyz/reth", tag = "v1.2.0", default-features = false }
-reth-tasks = { git = "https://github.com/paradigmxyz/reth", tag = "v1.2.0" }
-reth-rpc-layer = { git = "https://github.com/paradigmxyz/reth", tag = "v1.2.0" }
-=======
 reth-basic-payload-builder = { git = "https://github.com/paradigmxyz/reth", rev = "v1.3.0" }
 reth-transaction-pool = { git = "https://github.com/paradigmxyz/reth", rev = "v1.3.0" }
 reth-rpc-server-types = { git = "https://github.com/paradigmxyz/reth", rev = "v1.3.0" }
@@ -85,7 +65,6 @@
 reth-payload-validator = { git = "https://github.com/paradigmxyz/reth", rev = "v1.3.0" }
 reth-revm = { git = "https://github.com/paradigmxyz/reth", rev = "v1.3.0", default-features = false }
 reth-tasks = { git = "https://github.com/paradigmxyz/reth", rev = "v1.3.0" }
->>>>>>> 41301d7e
 
 # reth-optimism
 reth-primitives = { git = "https://github.com/paradigmxyz/reth", rev = "v1.3.0" }
@@ -103,7 +82,7 @@
 reth-consensus = { git = "https://github.com/paradigmxyz/reth", rev = "v1.3.0" }
 reth-node-core = { git = "https://github.com/paradigmxyz/reth", rev = "v1.3.0" }
 reth-tracing = { git = "https://github.com/paradigmxyz/reth", rev = "v1.3.0" }
-
+reth-rpc-layer = { git = "https://github.com/paradigmxyz/reth", rev = "v1.3.0" }
 # alloy op
 op-alloy-consensus = "0.11.0"
 op-alloy-rpc-types = "0.11.0"
@@ -111,20 +90,13 @@
 op-alloy-network = "0.11.0"
 
 # alloy
-<<<<<<< HEAD
-alloy-provider = { version = "0.11.1", default-features = false }
-alloy-transport = { version = "0.11.1", default-features = false }
-alloy-rpc-client = { version = "0.11.1", default-features = false }
-alloy-transport-http = { version = "0.11.1", default-features = false }
-alloy-consensus = { version = "0.11.1", default-features = false }
-alloy-network = { version = "0.11.1", default-features = false }
-=======
 alloy = { version = "0.12.5" }
 alloy-provider = { version = "0.12.5", default-features = false }
+alloy-rpc-client = { version = "0.12.5", default-features = false }
+alloy-transport-http = { version = "0.12.5", default-features = false }
 alloy-transport = { version = "0.12.5", default-features = false }
 alloy-consensus = { version = "0.12.5", default-features = false }
 alloy-network = { version = "0.12.5", default-features = false }
->>>>>>> 41301d7e
 alloy-primitives = { version = "0.8.20", default-features = false }
 alloy-rpc-types-eth = { version = "0.12.5", default-features = false }
 alloy-rpc-types = { version = "0.12.5", features = [
