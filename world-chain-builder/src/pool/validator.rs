//! World Chain transaction pool types
use chrono::{DateTime, Datelike};
use reth_db::cursor::DbCursorRW;
use reth_db::transaction::{DbTx, DbTxMut};
use semaphore::hash_to_field;
use semaphore::protocol::verify_proof;
use std::str::FromStr as _;
use std::sync::Arc;

use reth_db::{Database, DatabaseEnv, DatabaseError};
use reth_node_optimism::txpool::OpTransactionValidator;
use reth_primitives::{SealedBlock, TxHash};
use reth_provider::{BlockReaderIdExt, StateProviderFactory};
use reth_transaction_pool::{
    Pool, TransactionOrigin, TransactionValidationOutcome, TransactionValidationTaskExecutor,
    TransactionValidator,
};

use crate::pbh::db::{ExecutedPbhNullifierTable, ValidatedPbhTransactionTable};
use crate::pbh::semaphore::SemaphoreProof;
use crate::pbh::tx::Prefix;

use super::error::{TransactionValidationError, WorldChainTransactionPoolInvalid};
use super::ordering::WorldChainOrdering;
use super::root::WorldChainRootValidator;
use super::tx::{WorldChainPoolTransaction, WorldChainPooledTransaction};

/// Type alias for World Chain transaction pool
pub type WorldChainTransactionPool<Client, S> = Pool<
    TransactionValidationTaskExecutor<
        WorldChainTransactionValidator<Client, WorldChainPooledTransaction>,
    >,
    WorldChainOrdering<WorldChainPooledTransaction>,
    S,
>;

/// Validator for World Chain transactions.
#[derive(Debug, Clone)]
pub struct WorldChainTransactionValidator<Client, Tx>
where
    Client: StateProviderFactory + BlockReaderIdExt,
{
    inner: OpTransactionValidator<Client, Tx>,
<<<<<<< HEAD
    root_validator: WorldChainRootValidator<Client>,
    database_env: Arc<DatabaseEnv>,
=======
    pub(crate) database_env: Arc<DatabaseEnv>,
>>>>>>> b1e9cb7b
    num_pbh_txs: u16,
}

impl<Client, Tx> WorldChainTransactionValidator<Client, Tx>
where
    Client: StateProviderFactory + BlockReaderIdExt,
    Tx: WorldChainPoolTransaction,
{
    /// Create a new [`WorldChainTransactionValidator`].
    pub fn new(
        inner: OpTransactionValidator<Client, Tx>,
        root_validator: WorldChainRootValidator<Client>,
        database_env: Arc<DatabaseEnv>,
        num_pbh_txs: u16,
    ) -> Self {
        Self {
            inner,
            root_validator,
            database_env,
            num_pbh_txs,
        }
    }

    pub fn set_validated(
        &self,
        tx: &Tx,
        semaphore_proof: &SemaphoreProof,
    ) -> Result<(), DatabaseError> {
        let db_tx = self.database_env.tx_mut()?;
        let mut cursor = db_tx.cursor_write::<ValidatedPbhTransactionTable>()?;
        cursor.insert(
            *tx.hash(),
            semaphore_proof.nullifier_hash.to_be_bytes().into(),
        )?;
        db_tx.commit()?;
        Ok(())
    }

    /// Ensure the provided root is on chain and valid
    pub fn validate_root(
        &self,
        semaphore_proof: &SemaphoreProof,
    ) -> Result<(), TransactionValidationError> {
        let is_valid = self.root_validator.validate_root(semaphore_proof.root);
        if !is_valid {
            return Err(WorldChainTransactionPoolInvalid::InvalidRoot.into());
        }
        Ok(())
    }

    /// External nullifiers must be of the form
    /// `<prefix>-<periodId>-<PbhNonce>`.
    /// example:
    /// `v1-012025-11`
    pub fn validate_external_nullifier(
        &self,
        date: chrono::DateTime<chrono::Utc>,
        external_nullifier: &str,
    ) -> Result<(), TransactionValidationError> {
        let split = external_nullifier.split('-').collect::<Vec<&str>>();

        if split.len() != 3 {
            return Err(WorldChainTransactionPoolInvalid::InvalidExternalNullifier.into());
        }

        // TODO: Figure out what we actually want to do with the prefix
        // For now, we just check that it's a valid prefix
        // Maybe in future use as some sort of versioning?
        if Prefix::from_str(split[0]).is_err() {
            return Err(WorldChainTransactionPoolInvalid::InvalidExternalNullifierPrefix.into());
        }

        // TODO: Handle edge case where we are at the end of the month
        if split[1] != format_date(date) {
            return Err(WorldChainTransactionPoolInvalid::InvalidExternalNullifierPeriod.into());
        }

        match split[2].parse::<u16>() {
            Ok(nonce) if nonce < self.num_pbh_txs => {}
            _ => {
                return Err(WorldChainTransactionPoolInvalid::InvalidExternalNullifierNonce.into());
            }
        }

        Ok(())
    }

    pub fn validate_nullifier(
        &self,
        semaphore_proof: &SemaphoreProof,
    ) -> Result<(), TransactionValidationError> {
        let tx = self.database_env.tx().unwrap();
        match tx
            .get::<ExecutedPbhNullifierTable>(semaphore_proof.nullifier_hash.to_be_bytes().into())
        {
            Ok(Some(_)) => Err(WorldChainTransactionPoolInvalid::NullifierAlreadyExists.into()),
            Ok(None) => Ok(()),
            Err(e) => Err(TransactionValidationError::Error(
                format!("Error while fetching nullifier from database: {}", e).into(),
            )),
        }
    }

    pub fn validate_signal_hash(
        &self,
        tx_hash: &TxHash,
        semaphore_proof: &SemaphoreProof,
    ) -> Result<(), TransactionValidationError> {
        // TODO: we probably don't need to hash the hash.
        let expected = hash_to_field(tx_hash.as_slice());
        if semaphore_proof.signal_hash != expected {
            return Err(WorldChainTransactionPoolInvalid::InvalidSignalHash.into());
        }
        Ok(())
    }

    pub fn validate_semaphore_proof(
        &self,
        transaction: &Tx,
        semaphore_proof: &SemaphoreProof,
    ) -> Result<(), TransactionValidationError> {
        // Create db transaction and insert the nullifier hash
        // We do this first to prevent repeatedly validating the same transaction
        //
        // This should prevent DOS attacks for tranasctions with the same hash
        // However i'm not sure there's anything we can do for transactions with different hashes
        let db_tx = self.database_env.tx_mut()?;
        let mut cursor = db_tx.cursor_write::<ValidatedPbhTransactionTable>()?;
        cursor.insert(
            *transaction.hash(),
            semaphore_proof.nullifier_hash.to_be_bytes().into(),
        )?;

        let date = chrono::Utc::now();
        self.validate_root(semaphore_proof)?;
        self.validate_external_nullifier(date, &semaphore_proof.external_nullifier)?;
        self.validate_nullifier(semaphore_proof)?;
        self.validate_signal_hash(transaction.hash(), semaphore_proof)?;

        let res = verify_proof(
            semaphore_proof.root,
            semaphore_proof.nullifier_hash,
            semaphore_proof.signal_hash,
            semaphore_proof.external_nullifier_hash,
            &semaphore_proof.proof.0,
            30,
        );

        match res {
            Ok(true) => {
                // Only commit if the proof is valid
                db_tx.commit()?;
                Ok(())
            }
            Ok(false) => Err(WorldChainTransactionPoolInvalid::InvalidSemaphoreProof.into()),
            Err(e) => Err(TransactionValidationError::Error(e.into())),
        }
    }

    pub fn validate_one(
        &self,
        origin: TransactionOrigin,
        transaction: Tx,
    ) -> TransactionValidationOutcome<Tx> {
        if let Some(semaphore_proof) = transaction.semaphore_proof() {
            if let Err(e) = self.validate_semaphore_proof(&transaction, semaphore_proof) {
                return e.to_outcome(transaction);
            }
        };

        self.inner.validate_one(origin, transaction.clone())
    }

    /// Validates all given transactions.
    ///
    /// Returns all outcomes for the given transactions in the same order.
    ///
    /// See also [`Self::validate_one`]
    pub fn validate_all(
        &self,
        transactions: Vec<(TransactionOrigin, Tx)>,
    ) -> Vec<TransactionValidationOutcome<Tx>> {
        transactions
            .into_iter()
            .map(|(origin, tx)| self.validate_one(origin, tx))
            .collect()
    }
}

impl<Client, Tx> TransactionValidator for WorldChainTransactionValidator<Client, Tx>
where
    Client: StateProviderFactory + BlockReaderIdExt,
    Tx: WorldChainPoolTransaction,
{
    type Transaction = Tx;

    async fn validate_transaction(
        &self,
        origin: TransactionOrigin,
        transaction: Self::Transaction,
    ) -> TransactionValidationOutcome<Self::Transaction> {
        self.validate_one(origin, transaction)
    }

    async fn validate_transactions(
        &self,
        transactions: Vec<(TransactionOrigin, Self::Transaction)>,
    ) -> Vec<TransactionValidationOutcome<Self::Transaction>> {
        self.validate_all(transactions)
    }

    fn on_new_head_block(&self, new_tip_block: &SealedBlock) {
        self.inner.on_new_head_block(new_tip_block);
        // TODO: Handle reorgs
        self.root_validator.on_new_block(new_tip_block);
    }
}

fn format_date(date: DateTime<chrono::Utc>) -> String {
    format!("{:0>2}{}", date.month(), date.year())
}

#[cfg(test)]
mod tests {
    use alloy_primitives::TxKind;
    use chrono::{TimeZone, Utc};
    use ethers_core::types::U256;
    use reth_chainspec::MAINNET;
    use reth_node_optimism::txpool::OpTransactionValidator;
    use reth_primitives::{
<<<<<<< HEAD
        BlockBody, SealedBlock, SealedHeader, Signature, Transaction, TransactionSigned,
        TransactionSignedEcRecovered, TxDeposit,
    };
    use reth_provider::test_utils::{ExtendedAccount, MockEthProvider};
    use reth_transaction_pool::TransactionValidator;
=======
        PooledTransactionsElement, Signature, Transaction, TransactionSigned,
        TransactionSignedEcRecovered, TxDeposit,
    };
    use reth_provider::test_utils::{ExtendedAccount, MockEthProvider};
>>>>>>> b1e9cb7b
    use reth_transaction_pool::{
        blobstore::InMemoryBlobStore, validate::EthTransactionValidatorBuilder,
        EthPooledTransaction, TransactionOrigin, TransactionValidationOutcome,
    };
    use reth_transaction_pool::{Pool, PoolTransaction as _, TransactionPool};
    use revm_primitives::hex;
    use semaphore::identity::Identity;
    use semaphore::poseidon_tree::LazyPoseidonTree;
    use semaphore::protocol::{generate_nullifier_hash, generate_proof};
    use semaphore::{hash_to_field, Field};
    use tempfile::tempdir;

    use crate::pbh::db::load_world_chain_db;
    use crate::pbh::semaphore::{Proof, SemaphoreProof};
<<<<<<< HEAD
    use crate::pool::root::{WorldChainRootValidator, LATEST_ROOT_SLOT, OP_WORLD_ID};
=======
    use crate::pbh::tx::Prefix;
    use crate::pool::ordering::WorldChainOrdering;
>>>>>>> b1e9cb7b
    use crate::pool::tx::WorldChainPooledTransaction;
    use crate::pool::validator::WorldChainTransactionValidator;

    use super::format_date;

    fn get_eth_transaction() -> EthPooledTransaction {
        let raw = "0x02f914950181ad84b2d05e0085117553845b830f7df88080b9143a6040608081523462000414576200133a803803806200001e8162000419565b9283398101608082820312620004145781516001600160401b03908181116200041457826200004f9185016200043f565b92602092838201519083821162000414576200006d9183016200043f565b8186015190946001600160a01b03821692909183900362000414576060015190805193808511620003145760038054956001938488811c9816801562000409575b89891014620003f3578190601f988981116200039d575b50899089831160011462000336576000926200032a575b505060001982841b1c191690841b1781555b8751918211620003145760049788548481811c9116801562000309575b89821014620002f457878111620002a9575b5087908784116001146200023e5793839491849260009562000232575b50501b92600019911b1c19161785555b6005556007805460ff60a01b19169055600880546001600160a01b0319169190911790553015620001f3575060025469d3c21bcecceda100000092838201809211620001de57506000917fddf252ad1be2c89b69c2b068fc378daa952ba7f163c4a11628f55a4df523b3ef9160025530835282815284832084815401905584519384523093a351610e889081620004b28239f35b601190634e487b7160e01b6000525260246000fd5b90606493519262461bcd60e51b845283015260248201527f45524332303a206d696e7420746f20746865207a65726f2061646472657373006044820152fd5b0151935038806200013a565b9190601f198416928a600052848a6000209460005b8c8983831062000291575050501062000276575b50505050811b0185556200014a565b01519060f884600019921b161c191690553880808062000267565b86860151895590970196948501948893500162000253565b89600052886000208880860160051c8201928b8710620002ea575b0160051c019085905b828110620002dd5750506200011d565b60008155018590620002cd565b92508192620002c4565b60228a634e487b7160e01b6000525260246000fd5b90607f16906200010b565b634e487b7160e01b600052604160045260246000fd5b015190503880620000dc565b90869350601f19831691856000528b6000209260005b8d8282106200038657505084116200036d575b505050811b018155620000ee565b015160001983861b60f8161c191690553880806200035f565b8385015186558a979095019493840193016200034c565b90915083600052896000208980850160051c8201928c8610620003e9575b918891869594930160051c01915b828110620003d9575050620000c5565b60008155859450889101620003c9565b92508192620003bb565b634e487b7160e01b600052602260045260246000fd5b97607f1697620000ae565b600080fd5b6040519190601f01601f191682016001600160401b038111838210176200031457604052565b919080601f84011215620004145782516001600160401b038111620003145760209062000475601f8201601f1916830162000419565b92818452828287010111620004145760005b8181106200049d57508260009394955001015290565b85810183015184820184015282016200048756fe608060408181526004918236101561001657600080fd5b600092833560e01c91826306fdde0314610a1c57508163095ea7b3146109f257816318160ddd146109d35781631b4c84d2146109ac57816323b872dd14610833578163313ce5671461081757816339509351146107c357816370a082311461078c578163715018a6146107685781638124f7ac146107495781638da5cb5b1461072057816395d89b411461061d578163a457c2d714610575578163a9059cbb146104e4578163c9567bf914610120575063dd62ed3e146100d557600080fd5b3461011c578060031936011261011c57806020926100f1610b5a565b6100f9610b75565b6001600160a01b0391821683526001865283832091168252845220549051908152f35b5080fd5b905082600319360112610338576008546001600160a01b039190821633036104975760079283549160ff8360a01c1661045557737a250d5630b4cf539739df2c5dacb4c659f2488d92836bffffffffffffffffffffffff60a01b8092161786553087526020938785528388205430156104065730895260018652848920828a52865280858a205584519081527f8c5be1e5ebec7d5bd14f71427d1e84f3dd0314c0f7b2291e5b200ac8c7c3b925863092a38554835163c45a015560e01b815290861685828581845afa9182156103dd57849187918b946103e7575b5086516315ab88c960e31b815292839182905afa9081156103dd576044879289928c916103c0575b508b83895196879586946364e329cb60e11b8652308c870152166024850152165af19081156103b6579086918991610389575b50169060065416176006558385541660604730895288865260c4858a20548860085416928751958694859363f305d71960e01b8552308a86015260248501528d60448501528d606485015260848401524260a48401525af1801561037f579084929161034c575b50604485600654169587541691888551978894859363095ea7b360e01b855284015260001960248401525af1908115610343575061030c575b5050805460ff60a01b1916600160a01b17905580f35b81813d831161033c575b6103208183610b8b565b8101031261033857518015150361011c5738806102f6565b8280fd5b503d610316565b513d86823e3d90fd5b6060809293503d8111610378575b6103648183610b8b565b81010312610374578290386102bd565b8580fd5b503d61035a565b83513d89823e3d90fd5b6103a99150863d88116103af575b6103a18183610b8b565b810190610e33565b38610256565b503d610397565b84513d8a823e3d90fd5b6103d79150843d86116103af576103a18183610b8b565b38610223565b85513d8b823e3d90fd5b6103ff919450823d84116103af576103a18183610b8b565b92386101fb565b845162461bcd60e51b81528085018790526024808201527f45524332303a20617070726f76652066726f6d20746865207a65726f206164646044820152637265737360e01b6064820152608490fd5b6020606492519162461bcd60e51b8352820152601760248201527f74726164696e6720697320616c7265616479206f70656e0000000000000000006044820152fd5b608490602084519162461bcd60e51b8352820152602160248201527f4f6e6c79206f776e65722063616e2063616c6c20746869732066756e6374696f6044820152603760f91b6064820152fd5b9050346103385781600319360112610338576104fe610b5a565b9060243593303303610520575b602084610519878633610bc3565b5160018152f35b600594919454808302908382041483151715610562576127109004820391821161054f5750925080602061050b565b634e487b7160e01b815260118552602490fd5b634e487b7160e01b825260118652602482fd5b9050823461061a578260031936011261061a57610590610b5a565b918360243592338152600160205281812060018060a01b03861682526020522054908282106105c9576020856105198585038733610d31565b608490602086519162461bcd60e51b8352820152602560248201527f45524332303a2064656372656173656420616c6c6f77616e63652062656c6f77604482015264207a65726f60d81b6064820152fd5b80fd5b83833461011c578160031936011261011c57805191809380549160019083821c92828516948515610716575b6020958686108114610703578589529081156106df5750600114610687575b6106838787610679828c0383610b8b565b5191829182610b11565b0390f35b81529295507f8a35acfbc15ff81a39ae7d344fd709f28e8600b4aa8c65c6b64bfe7fe36bd19b5b8284106106cc57505050826106839461067992820101948680610668565b80548685018801529286019281016106ae565b60ff19168887015250505050151560051b8301019250610679826106838680610668565b634e487b7160e01b845260228352602484fd5b93607f1693610649565b50503461011c578160031936011261011c5760085490516001600160a01b039091168152602090f35b50503461011c578160031936011261011c576020906005549051908152f35b833461061a578060031936011261061a57600880546001600160a01b031916905580f35b50503461011c57602036600319011261011c5760209181906001600160a01b036107b4610b5a565b16815280845220549051908152f35b82843461061a578160031936011261061a576107dd610b5a565b338252600160209081528383206001600160a01b038316845290528282205460243581019290831061054f57602084610519858533610d31565b50503461011c578160031936011261011c576020905160128152f35b83833461011c57606036600319011261011c5761084e610b5a565b610856610b75565b6044359160018060a01b0381169485815260209560018752858220338352875285822054976000198903610893575b505050906105199291610bc3565b85891061096957811561091a5733156108cc5750948481979861051997845260018a528284203385528a52039120558594938780610885565b865162461bcd60e51b8152908101889052602260248201527f45524332303a20617070726f766520746f20746865207a65726f206164647265604482015261737360f01b6064820152608490fd5b865162461bcd60e51b81529081018890526024808201527f45524332303a20617070726f76652066726f6d20746865207a65726f206164646044820152637265737360e01b6064820152608490fd5b865162461bcd60e51b8152908101889052601d60248201527f45524332303a20696e73756666696369656e7420616c6c6f77616e63650000006044820152606490fd5b50503461011c578160031936011261011c5760209060ff60075460a01c1690519015158152f35b50503461011c578160031936011261011c576020906002549051908152f35b50503461011c578060031936011261011c57602090610519610a12610b5a565b6024359033610d31565b92915034610b0d5783600319360112610b0d57600354600181811c9186908281168015610b03575b6020958686108214610af05750848852908115610ace5750600114610a75575b6106838686610679828b0383610b8b565b929550600383527fc2575a0e9e593c00f959f8c92f12db2869c3395a3b0502d05e2516446f71f85b5b828410610abb575050508261068394610679928201019438610a64565b8054868501880152928601928101610a9e565b60ff191687860152505050151560051b83010192506106798261068338610a64565b634e487b7160e01b845260229052602483fd5b93607f1693610a44565b8380fd5b6020808252825181830181905290939260005b828110610b4657505060409293506000838284010152601f8019910116010190565b818101860151848201604001528501610b24565b600435906001600160a01b0382168203610b7057565b600080fd5b602435906001600160a01b0382168203610b7057565b90601f8019910116810190811067ffffffffffffffff821117610bad57604052565b634e487b7160e01b600052604160045260246000fd5b6001600160a01b03908116918215610cde5716918215610c8d57600082815280602052604081205491808310610c3957604082827fddf252ad1be2c89b69c2b068fc378daa952ba7f163c4a11628f55a4df523b3ef958760209652828652038282205586815220818154019055604051908152a3565b60405162461bcd60e51b815260206004820152602660248201527f45524332303a207472616e7366657220616d6f756e7420657863656564732062604482015265616c616e636560d01b6064820152608490fd5b60405162461bcd60e51b815260206004820152602360248201527f45524332303a207472616e7366657220746f20746865207a65726f206164647260448201526265737360e81b6064820152608490fd5b60405162461bcd60e51b815260206004820152602560248201527f45524332303a207472616e736665722066726f6d20746865207a65726f206164604482015264647265737360d81b6064820152608490fd5b6001600160a01b03908116918215610de25716918215610d925760207f8c5be1e5ebec7d5bd14f71427d1e84f3dd0314c0f7b2291e5b200ac8c7c3b925918360005260018252604060002085600052825280604060002055604051908152a3565b60405162461bcd60e51b815260206004820152602260248201527f45524332303a20617070726f766520746f20746865207a65726f206164647265604482015261737360f01b6064820152608490fd5b60405162461bcd60e51b8152602060048201526024808201527f45524332303a20617070726f76652066726f6d20746865207a65726f206164646044820152637265737360e01b6064820152608490fd5b90816020910312610b7057516001600160a01b0381168103610b70579056fea2646970667358221220285c200b3978b10818ff576bb83f2dc4a2a7c98dfb6a36ea01170de792aa652764736f6c63430008140033000000000000000000000000000000000000000000000000000000000000008000000000000000000000000000000000000000000000000000000000000000c0000000000000000000000000d3fd4f95820a9aa848ce716d6c200eaefb9a2e4900000000000000000000000000000000000000000000000000000000000000640000000000000000000000000000000000000000000000000000000000000003543131000000000000000000000000000000000000000000000000000000000000000000000000000000000000000000000000000000000000000000000000035431310000000000000000000000000000000000000000000000000000000000c001a04e551c75810ffdfe6caff57da9f5a8732449f42f0f4c57f935b05250a76db3b6a046cd47e6d01914270c1ec0d9ac7fae7dfb240ec9a8b6ec7898c4d6aa174388f2";

        let data = hex::decode(raw).unwrap();
        let tx = PooledTransactionsElement::decode_enveloped(&mut data.as_ref()).unwrap();

        tx.try_into_ecrecovered().unwrap().into()
    }

    fn get_non_pbh_transaction() -> WorldChainPooledTransaction {
        let eth_tx = get_eth_transaction();
        WorldChainPooledTransaction {
            inner: eth_tx,
            semaphore_proof: None,
        }
    }

    fn get_pbh_transaction() -> WorldChainPooledTransaction {
        let eth_tx = get_eth_transaction();
        let semaphore_proof = valid_proof(
            &mut [0; 32],
            eth_tx.hash().as_slice(),
            chrono::Utc::now(),
            0,
        );
        WorldChainPooledTransaction {
            inner: eth_tx,
            semaphore_proof: Some(semaphore_proof),
        }
    }

    fn world_chain_validator(
    ) -> WorldChainTransactionValidator<MockEthProvider, WorldChainPooledTransaction> {
        let client = MockEthProvider::default();
        let validator = EthTransactionValidatorBuilder::new(MAINNET.clone())
            .no_shanghai()
            .no_cancun()
<<<<<<< HEAD
            .build(client.clone(), InMemoryBlobStore::default());
        let validator = OpTransactionValidator::new(validator);
=======
            .build(client, InMemoryBlobStore::default());
        let validator = OpTransactionValidator::new(validator).require_l1_data_gas_fee(false);
>>>>>>> b1e9cb7b
        let temp_dir = tempdir().unwrap();
        let path = temp_dir.path().join("db");
        let db = load_world_chain_db(&path, false).unwrap();
        let root_validator = WorldChainRootValidator::new(client);
        WorldChainTransactionValidator::new(validator, root_validator, db, 30)
    }

    fn valid_proof(
        identity: &mut [u8],
        tx_hash: &[u8],
        time: chrono::DateTime<Utc>,
        pbh_nonce: u16,
    ) -> SemaphoreProof {
        let date_str = format_date(time);
        let external_nullifier = format!("{}-{}-{}", Prefix::V1, date_str, pbh_nonce);
        create_proof(identity, external_nullifier, tx_hash, 30)
    }

    fn create_proof(
        identity: &mut [u8],
        external_nullifier: String,
        signal: &[u8],
        depth: usize,
    ) -> SemaphoreProof {
        let leaf = Field::from(0);

        // generate identity
        let id = Identity::from_secret(identity, None);

        // generate merkle tree
        let mut tree = LazyPoseidonTree::new(depth, leaf).derived();
        tree = tree.update(0, &id.commitment());

        let merkle_proof = tree.proof(0);

        let signal_hash = hash_to_field(signal);
        let external_nullifier_hash = hash_to_field(external_nullifier.as_bytes());
        let nullifier_hash = generate_nullifier_hash(&id, external_nullifier_hash);

        let proof = Proof(
            generate_proof(&id, &merkle_proof, external_nullifier_hash, signal_hash).unwrap(),
        );

        SemaphoreProof {
            root: tree.root(),
            nullifier_hash,
            signal_hash,
            external_nullifier,
            proof,
            external_nullifier_hash,
        }
    }

    #[tokio::test]
    async fn validate_non_pbh_transaction() {
        let validator = world_chain_validator();
        let transaction = get_non_pbh_transaction();

        validator.inner.client().add_account(
            transaction.sender(),
            ExtendedAccount::new(transaction.nonce(), alloy_primitives::U256::MAX),
        );

        let outcome = validator.validate_one(TransactionOrigin::External, transaction.clone());
        assert!(outcome.is_valid());

        let ordering = WorldChainOrdering::new(validator.database_env.clone());

        let pool = Pool::new(
            validator,
            ordering,
            InMemoryBlobStore::default(),
            Default::default(),
        );

        let res = pool.add_external_transaction(transaction.clone()).await;
        assert!(res.is_ok());
        let tx = pool.get(transaction.hash());
        assert!(tx.is_some());
    }

    #[tokio::test]
    async fn validate_pbh_transaction() {
        let validator = world_chain_validator();
        let transaction = get_pbh_transaction();
        validator.inner.client().add_account(
            transaction.sender(),
            ExtendedAccount::new(transaction.nonce(), alloy_primitives::U256::MAX),
        );

        let ordering = WorldChainOrdering::new(validator.database_env.clone());

        let pool = Pool::new(
            validator,
            ordering,
            InMemoryBlobStore::default(),
            Default::default(),
        );

        let start = chrono::Utc::now();
        let res = pool.add_external_transaction(transaction.clone()).await;
        let first_insert = chrono::Utc::now() - start;
        println!("first_insert: {first_insert:?}");

        assert!(res.is_ok());
        let tx = pool.get(transaction.hash());
        assert!(tx.is_some());

        let start = chrono::Utc::now();
        let res = pool.add_external_transaction(transaction.clone()).await;
        let second_insert = chrono::Utc::now() - start;
        println!("second_insert: {second_insert:?}");

        // Check here that we're properly caching the transaction
        assert!(first_insert > second_insert * 100);
        assert!(res.is_err());
    }

    #[tokio::test]
    async fn invalid_external_nullifier_hash() {
        let validator = world_chain_validator();
        let mut transaction = get_pbh_transaction();
        transaction
            .semaphore_proof
            .as_mut()
            .unwrap()
            .external_nullifier_hash = Field::from(0);

        validator.inner.client().add_account(
            transaction.sender(),
            ExtendedAccount::new(transaction.nonce(), alloy_primitives::U256::MAX),
        );

        let ordering = WorldChainOrdering::new(validator.database_env.clone());

        let pool = Pool::new(
            validator,
            ordering,
            InMemoryBlobStore::default(),
            Default::default(),
        );

        let res = pool.add_external_transaction(transaction.clone()).await;
        assert!(res.is_err());
    }

    #[tokio::test]
    async fn invalid_signal_hash() {
        let validator = world_chain_validator();
        let mut transaction = get_pbh_transaction();
        transaction.semaphore_proof.as_mut().unwrap().signal_hash = Field::from(0);

        validator.inner.client().add_account(
            transaction.sender(),
            ExtendedAccount::new(transaction.nonce(), alloy_primitives::U256::MAX),
        );

        let ordering = WorldChainOrdering::new(validator.database_env.clone());

        let pool = Pool::new(
            validator,
            ordering,
            InMemoryBlobStore::default(),
            Default::default(),
        );

        let res = pool.add_external_transaction(transaction.clone()).await;
        assert!(res.is_err());
    }

    #[test]
    fn test_format_date() {
        let date = chrono::Utc.with_ymd_and_hms(2021, 1, 1, 0, 0, 0).unwrap();
        let formated = super::format_date(date);
        let expected = "012021".to_string();
        assert_eq!(formated, expected);
    }

    #[test]
    fn test_validate_root() {
        let mut validator = world_chain_validator();
        let root = Field::from(1u64);
        let proof = Proof(semaphore::protocol::Proof(
            (U256::from(1u64), U256::from(2u64)),
            (
                [U256::from(3u64), U256::from(4u64)],
                [U256::from(5u64), U256::from(6u64)],
            ),
            (U256::from(7u64), U256::from(8u64)),
        ));
        let semaphore_proof = SemaphoreProof {
            external_nullifier: "0-012025-11".to_string(),
            external_nullifier_hash: Field::from(9u64),
            nullifier_hash: Field::from(10u64),
            signal_hash: Field::from(11u64),
            root,
            proof,
        };
        let header = SealedHeader::default();
        let body = BlockBody::default();
        let block = SealedBlock::new(header, body);
        let client = MockEthProvider::default();
        // Insert a world id root into the OpWorldId Account
        client.add_account(
            OP_WORLD_ID,
            ExtendedAccount::new(0, alloy_primitives::U256::ZERO)
                .extend_storage(vec![(LATEST_ROOT_SLOT.into(), Field::from(1u64))]),
        );
        validator.root_validator.set_client(client);
        validator.on_new_head_block(&block);
        let res = validator.validate_root(&semaphore_proof);
        assert!(res.is_ok());
    }

    #[test]
    fn test_invalidate_root() {
        let mut validator = world_chain_validator();
        let root = Field::from(0);
        let proof = Proof(semaphore::protocol::Proof(
            (U256::from(1u64), U256::from(2u64)),
            (
                [U256::from(3u64), U256::from(4u64)],
                [U256::from(5u64), U256::from(6u64)],
            ),
            (U256::from(7u64), U256::from(8u64)),
        ));
        let semaphore_proof = SemaphoreProof {
            external_nullifier: "0-012025-11".to_string(),
            external_nullifier_hash: Field::from(9u64),
            nullifier_hash: Field::from(10u64),
            signal_hash: Field::from(11u64),
            root,
            proof,
        };
        let header = SealedHeader::default();
        let body = BlockBody::default();
        let block = SealedBlock::new(header, body);
        let client = MockEthProvider::default();
        // Insert a world id root into the OpWorldId Account
        client.add_account(
            OP_WORLD_ID,
            ExtendedAccount::new(0, alloy_primitives::U256::ZERO)
                .extend_storage(vec![(LATEST_ROOT_SLOT.into(), Field::from(1u64))]),
        );
        validator.root_validator.set_client(client);
        validator.on_new_head_block(&block);
        let res = validator.validate_root(&semaphore_proof);
        assert!(res.is_err());
    }

    #[test]
    fn test_validate_external_nullifier() {
        let validator = world_chain_validator();
        let date = chrono::Utc.with_ymd_and_hms(2025, 1, 1, 0, 0, 0).unwrap();
        let valid_external_nullifiers = ["v1-012025-0", "v1-012025-1", "v1-012025-29"];
        let invalid_external_nullifiers = [
            "v0-012025-0",
            "v1-022025-0",
            "v1-002025-0",
            "v1-012025-30",
            "v1-012025",
            "12025-0",
            "v1-012025-0-0",
        ];
        for valid in valid_external_nullifiers.iter() {
            validator.validate_external_nullifier(date, valid).unwrap();
        }
        for invalid in invalid_external_nullifiers.iter() {
            let res = validator.validate_external_nullifier(date, invalid);
            assert!(res.is_err());
        }
    }

    #[test]
    fn test_set_validated() {
        let validator = world_chain_validator();

        let proof = Proof(semaphore::protocol::Proof(
            (U256::from(1u64), U256::from(2u64)),
            (
                [U256::from(3u64), U256::from(4u64)],
                [U256::from(5u64), U256::from(6u64)],
            ),
            (U256::from(7u64), U256::from(8u64)),
        ));
        let semaphore_proof = SemaphoreProof {
            external_nullifier: "0-012025-11".to_string(),
            external_nullifier_hash: Field::from(9u64),
            nullifier_hash: Field::from(10u64),
            signal_hash: Field::from(11u64),
            root: Field::from(12u64),
            proof,
        };
        let tx = TransactionSignedEcRecovered::default();
        let inner = EthPooledTransaction::new(tx, 0);
        let tx = WorldChainPooledTransaction {
            inner,
            semaphore_proof: Some(semaphore_proof.clone()),
        };

        validator.set_validated(&tx, &semaphore_proof).unwrap();
    }

    #[test]
    fn validate_optimism_transaction() {
        let validator = world_chain_validator();
        let origin = TransactionOrigin::External;
        let signer = Default::default();
        let deposit_tx = Transaction::Deposit(TxDeposit {
            source_hash: Default::default(),
            from: signer,
            to: TxKind::Create,
            mint: None,
            value: revm_primitives::ruint::aliases::U256::ZERO,
            gas_limit: 0,
            is_system_transaction: false,
            input: Default::default(),
        });
        let signature = Signature::default();
        let signed_tx = TransactionSigned::from_transaction_and_signature(deposit_tx, signature);
        let signed_recovered =
            TransactionSignedEcRecovered::from_signed_transaction(signed_tx, signer);
        let len = signed_recovered.length_without_header();
        let pooled_tx = EthPooledTransaction::new(signed_recovered, len);
        let world_chain_pooled_tx = WorldChainPooledTransaction {
            inner: pooled_tx,
            semaphore_proof: None,
        };
        let outcome = validator.validate_one(origin, world_chain_pooled_tx);

        let err = match outcome {
            TransactionValidationOutcome::Invalid(_, err) => err,
            _ => panic!("Expected invalid transaction"),
        };
        assert_eq!(err.to_string(), "transaction type not supported");
    }
}<|MERGE_RESOLUTION|>--- conflicted
+++ resolved
@@ -41,12 +41,8 @@
     Client: StateProviderFactory + BlockReaderIdExt,
 {
     inner: OpTransactionValidator<Client, Tx>,
-<<<<<<< HEAD
     root_validator: WorldChainRootValidator<Client>,
-    database_env: Arc<DatabaseEnv>,
-=======
     pub(crate) database_env: Arc<DatabaseEnv>,
->>>>>>> b1e9cb7b
     num_pbh_txs: u16,
 }
 
@@ -277,18 +273,15 @@
     use reth_chainspec::MAINNET;
     use reth_node_optimism::txpool::OpTransactionValidator;
     use reth_primitives::{
-<<<<<<< HEAD
         BlockBody, SealedBlock, SealedHeader, Signature, Transaction, TransactionSigned,
         TransactionSignedEcRecovered, TxDeposit,
     };
     use reth_provider::test_utils::{ExtendedAccount, MockEthProvider};
     use reth_transaction_pool::TransactionValidator;
-=======
         PooledTransactionsElement, Signature, Transaction, TransactionSigned,
         TransactionSignedEcRecovered, TxDeposit,
     };
     use reth_provider::test_utils::{ExtendedAccount, MockEthProvider};
->>>>>>> b1e9cb7b
     use reth_transaction_pool::{
         blobstore::InMemoryBlobStore, validate::EthTransactionValidatorBuilder,
         EthPooledTransaction, TransactionOrigin, TransactionValidationOutcome,
@@ -303,12 +296,9 @@
 
     use crate::pbh::db::load_world_chain_db;
     use crate::pbh::semaphore::{Proof, SemaphoreProof};
-<<<<<<< HEAD
     use crate::pool::root::{WorldChainRootValidator, LATEST_ROOT_SLOT, OP_WORLD_ID};
-=======
     use crate::pbh::tx::Prefix;
     use crate::pool::ordering::WorldChainOrdering;
->>>>>>> b1e9cb7b
     use crate::pool::tx::WorldChainPooledTransaction;
     use crate::pool::validator::WorldChainTransactionValidator;
 
@@ -351,13 +341,8 @@
         let validator = EthTransactionValidatorBuilder::new(MAINNET.clone())
             .no_shanghai()
             .no_cancun()
-<<<<<<< HEAD
-            .build(client.clone(), InMemoryBlobStore::default());
-        let validator = OpTransactionValidator::new(validator);
-=======
             .build(client, InMemoryBlobStore::default());
         let validator = OpTransactionValidator::new(validator).require_l1_data_gas_fee(false);
->>>>>>> b1e9cb7b
         let temp_dir = tempdir().unwrap();
         let path = temp_dir.path().join("db");
         let db = load_world_chain_db(&path, false).unwrap();
