--- conflicted
+++ resolved
@@ -48,23 +48,10 @@
 
         address pbhEntryPointImpl = address(new PBHEntryPointImplV1());
 
-<<<<<<< HEAD
         // Expect revert when entrypoint is address(0)
-        bytes memory initCallData =
-            abi.encodeCall(PBHEntryPointImplV1.initialize, (worldId, IEntryPoint(address(0)), numPbh, multicall));
-=======
-        // Expect revert when worldId is address(0)
         bytes memory initCallData = abi.encodeCall(
-            PBHEntryPointImplV1.initialize, (IWorldID(address(0)), entryPoint, numPbh, multicall, MAX_PBH_GAS_LIMIT)
-        );
-        vm.expectRevert(PBHEntryPointImplV1.AddressZero.selector);
-        IPBHEntryPoint(address(new PBHEntryPoint(pbhEntryPointImpl, initCallData)));
-
-        // Expect revert when entrypoint is address(0)
-        initCallData = abi.encodeCall(
             PBHEntryPointImplV1.initialize, (worldId, IEntryPoint(address(0)), numPbh, multicall, MAX_PBH_GAS_LIMIT)
         );
->>>>>>> 224069f7
         vm.expectRevert(PBHEntryPointImplV1.AddressZero.selector);
         IPBHEntryPoint(address(new PBHEntryPoint(pbhEntryPointImpl, initCallData)));
 
