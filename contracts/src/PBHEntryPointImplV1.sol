--- conflicted
+++ resolved
@@ -169,13 +169,6 @@
     /// @param _numPbhPerMonth The number of allowed PBH transactions per month.
     ///
     /// @custom:reverts string If called more than once at the same initialisation number.
-<<<<<<< HEAD
-    function initialize(IWorldID _worldId, IEntryPoint _entryPoint, uint8 _numPbhPerMonth, address _multicall3)
-        external
-        reinitializer(1)
-    {
-        if (address(_entryPoint) == address(0) || _multicall3 == address(0)) {
-=======
     function initialize(
         IWorldID _worldId,
         IEntryPoint _entryPoint,
@@ -183,8 +176,7 @@
         address _multicall3,
         uint256 _pbhGasLimit
     ) external reinitializer(1) {
-        if (address(_worldId) == address(0) || address(_entryPoint) == address(0) || _multicall3 == address(0)) {
->>>>>>> 224069f7
+        if (address(_entryPoint) == address(0) || _multicall3 == address(0)) {
             revert AddressZero();
         }
 
