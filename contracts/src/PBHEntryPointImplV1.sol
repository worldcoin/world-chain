--- conflicted
+++ resolved
@@ -62,19 +62,17 @@
     /// @notice Thrown when attempting to reuse a nullifier
     error InvalidNullifier();
 
-<<<<<<< HEAD
     /// @notice Error thrown when the address is 0
     error AddressZero();
 
     /// @notice Error thrown when the number of PBH transactions allowed per month is 0
     error InvalidNumPbhPerMonth();
-=======
+
     /// @notice Thrown when transient storage slot collides with another set slot
     error StorageCollision();
 
     /// @notice Thrown when the hash of the user operations is invalid
     error InvalidHashedOps();
->>>>>>> d14a87ce
 
     ///////////////////////////////////////////////////////////////////////////////
     ///                                  Events                                ///
