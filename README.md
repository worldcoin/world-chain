# World Chain Builder

The World Chain Builder is a custom block builder for the OP Stack that provides Priority Blockspace for Humans (PBH). PBH enables verified World ID users to execute transactions with top of block priority, enabling a more frictionless user experience. This mechanism is designed to ensure that ordinary users aren’t unfairly disadvantaged by automated systems and greatly mitigates the impact of negative impacts of MEV. PBH also enables future flexibility, allowing for a separate EIP-1559-style fee market mechanism for verified transactions.

<<<<<<< HEAD
<div align="center">
  <img src="assets/pbh-op-stack.png" alt="World Chain Builder Architecture" width="70%">
</div>
To learn more about how PBH works, check out the docs detailing [the PBH Transaction Lifecycle](world-chain-builder/docs/pbh_tx_lifecycle.md) as well as [World's blog post covering World Chain's builder architecture](https://world.org/blog/engineering/introducing-pbh-priority-blockspace-for-humans).
=======
![World Chain Builder Architecture](assets/pbh-op-stack.png)

To learn more about how PBH works, check out the docs detailing [the PBH Transaction Lifecycle](world-chain-builder/docs/pbh_tx_lifecycle.md), [World's blog post covering World Chain's builder architecture](https://world.org/blog/engineering/introducing-pbh-priority-blockspace-for-humans), and [the PBH architecture](world-chain-builder/docs/pbh_architecture.md).
>>>>>>> 7ce1c256


<!-- ## Installing -->

## Running the Devnet
To spin up a OP Stack devnet with `rollup-boost` and the `world-chain-builder` deployed, make sure that you have [just](https://github.com/casey/just?tab=readme-ov-file) installed, and docker daemon running. Then simply run the following command.

```
just devnet-up
```

To stop the devnet and clean up all resources, run the command below.

```
just devnet-down
```<|MERGE_RESOLUTION|>--- conflicted
+++ resolved
@@ -2,16 +2,11 @@
 
 The World Chain Builder is a custom block builder for the OP Stack that provides Priority Blockspace for Humans (PBH). PBH enables verified World ID users to execute transactions with top of block priority, enabling a more frictionless user experience. This mechanism is designed to ensure that ordinary users aren’t unfairly disadvantaged by automated systems and greatly mitigates the impact of negative impacts of MEV. PBH also enables future flexibility, allowing for a separate EIP-1559-style fee market mechanism for verified transactions.
 
-<<<<<<< HEAD
+
 <div align="center">
   <img src="assets/pbh-op-stack.png" alt="World Chain Builder Architecture" width="70%">
 </div>
-To learn more about how PBH works, check out the docs detailing [the PBH Transaction Lifecycle](world-chain-builder/docs/pbh_tx_lifecycle.md) as well as [World's blog post covering World Chain's builder architecture](https://world.org/blog/engineering/introducing-pbh-priority-blockspace-for-humans).
-=======
-![World Chain Builder Architecture](assets/pbh-op-stack.png)
-
 To learn more about how PBH works, check out the docs detailing [the PBH Transaction Lifecycle](world-chain-builder/docs/pbh_tx_lifecycle.md), [World's blog post covering World Chain's builder architecture](https://world.org/blog/engineering/introducing-pbh-priority-blockspace-for-humans), and [the PBH architecture](world-chain-builder/docs/pbh_architecture.md).
->>>>>>> 7ce1c256
 
 
 <!-- ## Installing -->
