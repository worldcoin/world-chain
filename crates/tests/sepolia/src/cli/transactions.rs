use alloy_eips::Encodable2718;
use alloy_primitives::{
    Address, B256, Bytes, FixedBytes, TxKind, U128, U256, address, bytes, fixed_bytes,
};
use alloy_provider::{
    Provider, ProviderBuilder,
    network::{EthereumWallet, TransactionBuilder},
};
use alloy_rpc_client::RpcClient;
use alloy_rpc_types_eth::{BlockNumberOrTag, TransactionInput, TransactionRequest};
use alloy_signer::SignerSync;
use alloy_signer_local::PrivateKeySigner;
use alloy_sol_types::{SolCall, SolInterface, SolValue, sol};
use alloy_transport_http::Http;
use eyre::eyre::{Context, bail};
use futures::{StreamExt, TryStreamExt, stream};
use once_cell::sync::Lazy;
use rand::Rng;
use reqwest::{
    Client,
    header::{AUTHORIZATION, HeaderMap},
};
use reth_rpc_layer::secret_to_bearer_header;
use semaphore_rs::{hash_to_field, identity::Identity, Field};
use serde::{Deserialize, Serialize};
use std::{borrow::Cow, str::FromStr, sync::Arc, time::Duration};
use tokio::{
    sync::{OwnedSemaphorePermit, Semaphore},
    task::JoinSet,
    time::sleep,
};
use tracing::{debug, error, info};
use world_chain_pbh::{
    date_marker::DateMarker,
    external_nullifier::{EncodedExternalNullifier, ExternalNullifier},
    payload::PBHPayload,
};

use world_chain_test::{
    DEVNET_ENTRYPOINT, WC_SEPOLIA_CHAIN_ID,
    bindings::{
        IEntryPoint::{PackedUserOperation, UserOpsPerAggregator},
        IMulticall3, IPBHEntryPoint,
    },
    utils::{
        InclusionProof, RpcGasEstimate, RpcPartialUserOperation, RpcUserOperationByHash,
        RpcUserOperationV0_7, get_operation_hash, partial_user_op_sepolia, user_op_sepolia,
    },
};

use crate::{
<<<<<<< HEAD
=======
    cli::{LoadTestArgs, TestTxType},
>>>>>>> 3f59ca03
    PBH_SIGNATURE_AGGREGATOR,
    cli::{LoadTestArgs, transactions::LoadTestContract::LoadTestContractInstance},
};

use super::{
    BundleArgs, SendAAArgs, SendArgs, SendInvalidProofPBHArgs, StakeAAArgs, TxType,
    identities::SerializableIdentity,
};
use world_chain_test::bindings::IPBHEntryPoint::PBHPayload as PBHPayloadSolidity;

static SEMAPHORE: Lazy<Arc<Semaphore>> = Lazy::new(|| Arc::new(Semaphore::const_new(150)));

/// Semaphore Verifier contract address on World Chain Sepolia.
static SEMAPHORE_VERIFIER: Lazy<Address> =
    Lazy::new(|| address!("06A98d3b319506af1E8B1b9eb7362b61f563B3cb"));

sol! {
    #[sol(rpc, bytecode = "0x6080604052348015600e575f5ffd5b506101228061001c5f395ff3fe608060405234801561000f575f5ffd5b506004361061003f575f3560e01c8063703c2d1a14610043578063affed0e01461004d578063b8dda9c714610069575b5f5ffd5b61004b61009b565b005b61005660015481565b6040519081526020015b60405180910390f35b61008b6100773660046100e6565b5f6020819052908152604090205460ff1681565b6040519015158152602001610060565b5f5b60648110156100e3576001805f8282546100b791906100fd565b9091555050600180545f908152602081905260409020805460ff19811660ff909116151790550161009d565b50565b5f602082840312156100f6575f5ffd5b5035919050565b8082018082111561011c57634e487b7160e01b5f52601160045260245ffd5b9291505056")]
    contract LoadTestContract {
        mapping(uint256 => bool) public map;
        uint public nonce;

        function sstore() external {
            for (uint256 i = 0; i < 100; i++) {
                nonce += 1;
                bool value = map[nonce];
                map[nonce] = !value;
            }
        }
    }
}

sol! {
    contract EntryPoint {
        function addStake(uint32 unstakeDelaySec) public payable;
    }

    contract Safe {
        function executeUserOp(address to, uint256 value, bytes calldata data, uint8 operation) external;
    }
}

sol! {
    contract SemaphoreVerifier {
        function verifyProof(
            uint256[8] calldata proof,
            uint256[4] calldata input
        ) public view virtual;
    }
}

#[derive(Serialize, Deserialize, Debug)]
pub struct Bundle {
    pub pbh_transactions: Vec<Bytes>,
    pub pbh_user_operations: Vec<PackedUserOperation>,
    pub std_transactions: Vec<Bytes>,
}

#[derive(Deserialize, Debug)]
pub struct LoadTestConfig {
    pub module: Address,
    pub safes: Vec<Address>,
    #[serde(rename = "ownerPrivateKey")]
    pub owner_private_key: String,
}

/// Load test parameters.
#[derive(Debug)]
pub struct LoadTestParams {
    /// The url of the singup sequencer.
    pub sequencer_url: String,
    /// The tx type you wanna run in the load test.
    pub tx_type: TestTxType,
    /// The created address of the load test contract.
    pub load_test_contract: Address,
    /// The amounf of transactions you want to send.
    pub tx_count: usize,
    /// The path to the identity .json file.
    pub identity_path: String,
}

pub async fn load_test(args: LoadTestArgs) -> eyre::Result<()> {
    let config: LoadTestConfig = serde_json::from_reader(std::fs::File::open(&args.config_path)?)?;

    let signer = config.owner_private_key.parse::<PrivateKeySigner>()?;
    let wallet = EthereumWallet::new(signer.clone());

    let provider = Arc::new(
        ProviderBuilder::new()
            .wallet(wallet)
            .connect_http(args.rpc_url.parse().unwrap()),
    );

    let load_test_contract = Arc::new(LoadTestContract::deploy(provider.clone()).await?);

    info!(address = ?load_test_contract.address(), "Deployed LoadTestContract");

    let mut joinset = JoinSet::new();

    for (index, safe) in config.safes.iter().cloned().enumerate() {
        info!(?safe, "Spawning load test task for safe");

        let provider = provider.clone();
        let signer = signer.clone();
        let sequencer_url = args.signup_sequencer_url.clone();
        let load_test_contract = load_test_contract.clone();
        let semaphore = SEMAPHORE.clone();
        let identity_path = args.identity_path.clone();
        let params = LoadTestParams {
            sequencer_url,
            tx_type: args.tx_type,
            load_test_contract: *load_test_contract.address(),
            tx_count: args.transaction_count,
            identity_path,
        };

        joinset.spawn(async move {
            let _permit = semaphore.acquire_owned().await?;
            send_user_operations(safe, config.module, signer, params, provider.clone(), index)
                .await?;

            Ok::<(), eyre::Report>(())
        });
    }

    while let Some(res) = joinset.join_next().await {
        match res {
            Ok(Err(e)) => {
                error!("Load test task failed: {e}");
            }
            Err(e) => {
                error!("Load test task panicked: {e}");
            }
            _ => {}
        }
    }

    Ok(())
}

pub async fn send_user_operations(
    safe: Address,
    module: Address,
    signer: PrivateKeySigner,
    params: LoadTestParams,
    provider: Arc<impl Provider>,
    index: usize,
) -> eyre::Result<()> {
    let calldata = match params.tx_type {
        TestTxType::Sstore => {
            let calldata = LoadTestContract::sstoreCall::SELECTOR.into();

            // empty calldata
            let calldata: Bytes = Safe::SafeCalls::executeUserOp(Safe::executeUserOpCall {
                to: params.load_test_contract,
                value: U256::ZERO,
                data: calldata,
                operation: 0,
            })
            .abi_encode()
            .into();
            calldata
        }
        TestTxType::Ec => {
            let ser_identity: SerializableIdentity =
                serde_json::from_reader(std::fs::File::open(params.identity_path)?)?;
            let identity = ser_identity.into();
            let inclusion_proof = fetch_inclusion_proof(&params.sequencer_url, &identity).await?;
            let date = chrono::Utc::now().naive_utc().date();
            let date_marker = DateMarker::from(date);
            let nonce = 0;
            let external_nullifier = ExternalNullifier::with_date_marker(date_marker, nonce);
            let external_nullifier_hash = EncodedExternalNullifier::from(external_nullifier).0;
            let root = inclusion_proof.root;
            let signal_hash = Field::ZERO;
            let nullifier_hash =
                semaphore_rs::protocol::generate_nullifier_hash(&identity, external_nullifier_hash);
            let semaphore_proof = semaphore_rs::protocol::generate_proof(
                &identity,
                &inclusion_proof.proof,
                external_nullifier_hash,
                signal_hash,
            )?;
            let proof = world_chain_pbh::payload::Proof(semaphore_proof);
            let p0 = proof.0 .0 .0;
            let p1 = proof.0 .0 .1;
            let p2 = proof.0 .1 .0[0];
            let p3 = proof.0 .1 .0[1];
            let p4 = proof.0 .1 .1[0];
            let p5 = proof.0 .1 .1[1];
            let p6 = proof.0 .2 .0;
            let p7 = proof.0 .2 .1;
            let proof = [p0, p1, p2, p3, p4, p5, p6, p7];
            let input = [root, nullifier_hash, signal_hash, external_nullifier_hash];

            let calldata: Bytes = SemaphoreVerifier::verifyProofCall { proof, input }
                .abi_encode()
                .into();

            // empty calldata
            let calldata: Bytes = Safe::SafeCalls::executeUserOp(Safe::executeUserOpCall {
                to: *SEMAPHORE_VERIFIER,
                value: U256::ZERO,
                data: calldata,
                operation: 0,
            })
            .abi_encode()
            .into();
            calldata
        }
    };

    for i in 0..params.tx_count {
        let now = std::time::Instant::now();
        send_uo_task_inner(
            provider.clone(),
            signer.clone(),
            safe,
            module,
            None,
            None,
            None,
            calldata.clone(),
        )
        .await?;

        info!(
            ?safe,
            safe_index = %index,
            transaction_index = %i,
            total = %params.tx_count,
            millis_ellapsed = ?now.elapsed().as_millis(),
            "User Operation Filled",
        );
    }

    Ok(())
}

pub async fn create_bundle(args: BundleArgs) -> eyre::Result<()> {
    let identities: Vec<SerializableIdentity> =
        serde_json::from_reader(std::fs::File::open(&args.identities_path)?)?;
    let identities = identities
        .into_iter()
        .map(|identity| Identity {
            nullifier: identity.nullifier,
            trapdoor: identity.trapdoor,
        })
        .collect();

    let std_transactions = bundle_transactions(&args).await?;

    match args.tx_type {
        TxType::Transaction => {
            let pbh_transactions = bundle_pbh_transactions(&args, identities).await?;
            serde_json::to_writer(
                std::fs::File::create(&args.bundle_path)?,
                &Bundle {
                    pbh_transactions,
                    pbh_user_operations: vec![],
                    std_transactions,
                },
            )?;
        }
        TxType::UserOperation => {
            let pbh_user_operations = bundle_pbh_user_operations(&args, identities).await?;
            serde_json::to_writer(
                std::fs::File::create(&args.bundle_path)?,
                &Bundle {
                    pbh_transactions: vec![],
                    pbh_user_operations,
                    std_transactions,
                },
            )?;
        }
    }

    Ok(())
}

pub async fn bundle_pbh_transactions(
    args: &BundleArgs,
    identities: Vec<Identity>,
) -> eyre::Result<Vec<Bytes>> {
    let proofs = futures::future::try_join_all(
        identities
            .iter()
            .map(|identity| async { fetch_inclusion_proof(&args.sequencer_url, identity).await }),
    )
    .await?;

    let mut txs = vec![];
    let mut nonce = args.pbh_nonce;
    for (identity, proof) in identities.iter().zip(proofs.iter()) {
        let signer = PrivateKeySigner::from_str(&args.pbh_private_key)?;
        let sender = signer.address();
        let date = chrono::Utc::now().naive_utc().date();
        let date_marker = DateMarker::from(date);
        for i in args.pbh_nonce..args.pbh_batch_size as u64 + args.pbh_nonce {
            let external_nullifier = ExternalNullifier::with_date_marker(date_marker, i as u16);
            let external_nullifier_hash = EncodedExternalNullifier::from(external_nullifier).0;

            let call = IMulticall3::Call3::default();
            let calls = vec![call];
            let signal_hash = hash_to_field(&SolValue::abi_encode_packed(&(sender, calls.clone())));

            let root = proof.root;

            let semaphore_proof = semaphore_rs::protocol::generate_proof(
                identity,
                &proof.proof,
                external_nullifier_hash,
                signal_hash,
            )?;

            let nullifier_hash =
                semaphore_rs::protocol::generate_nullifier_hash(identity, external_nullifier_hash);

            let payload = PBHPayload {
                root,
                nullifier_hash,
                external_nullifier,
                proof: world_chain_pbh::payload::Proof(semaphore_proof),
            };

            let calldata = IPBHEntryPoint::pbhMulticallCall {
                calls,
                payload: payload.into(),
            };

            let tx = TransactionRequest {
                nonce: Some(nonce),
                value: None,
                to: Some(TxKind::Call(
                    args.pbh_entry_point.parse().expect("Invalid address"),
                )),
                gas: Some(100000),
                max_fee_per_gas: Some(20e10 as u128),
                max_priority_fee_per_gas: Some(20e10 as u128),
                chain_id: Some(args.chain_id),
                input: TransactionInput {
                    input: None,
                    data: Some(calldata.abi_encode().into()),
                },
                from: Some(sender),
                ..Default::default()
            };

            nonce += 1;
            txs.push(sign_transaction(tx, signer.clone()).await?)
        }
    }

    Ok(txs)
}

pub async fn bundle_pbh_user_operations(
    args: &BundleArgs,
    identities: Vec<Identity>,
) -> eyre::Result<Vec<PackedUserOperation>> {
    let proofs = futures::future::try_join_all(
        identities
            .iter()
            .map(|identity| async { fetch_inclusion_proof(&args.sequencer_url, identity).await }),
    )
    .await?;

    let mut txs = vec![];
    for (identity, proof) in identities.iter().zip(proofs.iter()) {
        let signer = PrivateKeySigner::from_str(&args.pbh_private_key)?;
        let date = chrono::Utc::now().naive_utc().date();
        let date_marker = DateMarker::from(date);
        for i in args.pbh_nonce..args.pbh_batch_size as u64 + args.pbh_nonce {
            let external_nullifier = ExternalNullifier::with_date_marker(date_marker, i as u16);
            let uo = user_op_sepolia()
                .signer(signer.clone())
                .safe(args.safe.expect("Safe address is required"))
                .module(args.module.expect("Module address is required"))
                .external_nullifier(external_nullifier)
                .inclusion_proof(proof.clone())
                .identity(identity.clone())
                .call();

            txs.push(uo);
        }
    }

    Ok(txs)
}

pub async fn bundle_transactions(args: &BundleArgs) -> eyre::Result<Vec<Bytes>> {
    let signer = args.std_private_key.parse::<PrivateKeySigner>()?;
    let sender = signer.address();
    let mut txs = vec![];
    let mut nonce = args.std_nonce;
    for _ in 0..args.tx_batch_size {
        let tx = TransactionRequest {
            nonce: Some(nonce),
            value: None,
            to: Some(TxKind::Call(Address::random())),
            gas: Some(100000),
            max_fee_per_gas: Some(20e10 as u128),
            max_priority_fee_per_gas: Some(20e10 as u128),
            chain_id: Some(args.chain_id),
            input: TransactionInput {
                input: None,
                data: Some(vec![0x00].into()),
            },
            from: Some(sender),
            ..Default::default()
        };

        nonce += 1;
        txs.push(sign_transaction(tx, signer.clone()).await?)
    }

    Ok(txs)
}

pub async fn sign_transaction(
    tx: TransactionRequest,
    signer: PrivateKeySigner,
) -> eyre::Result<Bytes> {
    let envelope = tx.build::<EthereumWallet>(&signer.into()).await?;
    Ok(envelope.encoded_2718().into())
}

pub async fn send_bundle(args: SendArgs) -> eyre::Result<()> {
    let bundle: Bundle = serde_json::from_reader(std::fs::File::open(&args.bundle_path)?)?;

    let mut headers = HeaderMap::new();
    if let Some(secret) = args.auth {
        headers.insert(AUTHORIZATION, secret_to_bearer_header(&secret));
    }

    let client = Client::builder().default_headers(headers).build()?;

    // Create the HTTP transport.
    let http = Http::with_client(client, args.rpc_url.parse()?);
    let rpc_client = RpcClient::new(http, false);
    let provider = ProviderBuilder::new().connect_client(rpc_client);
    match args.tx_type {
        TxType::Transaction => {
            stream::iter(
                bundle
                    .pbh_transactions
                    .iter()
                    .zip(bundle.std_transactions.iter()),
            )
            .map(Ok)
            .try_for_each_concurrent(1000, |(pbh_tx, tx)| {
                let provider = provider.clone();
                async move {
                    let (response_pbh, response_tx) = tokio::join!(
                        provider.send_raw_transaction(&pbh_tx.0),
                        provider.send_raw_transaction(&tx.0)
                    );
                    let pbh_builder = response_pbh?;
                    let tx_builder = response_tx?;

                    let pbh_hash = pbh_builder.tx_hash();
                    let tx_hash = tx_builder.tx_hash();

                    info!(?pbh_hash, "Sending PBH transaction");
                    info!(?tx_hash, "Sending transaction");

                    let pbh_receipt = pbh_builder.get_receipt().await?;
                    let tx_receipt = tx_builder.get_receipt().await?;
                    debug!(?pbh_receipt, ?tx_receipt, "Receipts");

                    Ok::<_, eyre::Report>(())
                }
            })
            .await?;
        }
        TxType::UserOperation => {
            stream::iter(bundle.pbh_user_operations.iter())
                .map(Ok)
                .try_for_each_concurrent(1000, move |uo| {
                    let provider = provider.clone();
                    async move {
                        let uo: RpcUserOperationV0_7 = (uo.clone(), Some(PBH_SIGNATURE_AGGREGATOR)).into();
                        let hash: B256 = provider.raw_request(
                            Cow::Borrowed("eth_sendUserOperation"),
                            (uo, DEVNET_ENTRYPOINT),
                        )
                        .await?;

                        // Fetch the Transaction by hash
                        let max_retries = 100;
                        let mut tries = 0;
                        loop {
                            if tries >= max_retries {
                                panic!("User Operation not included in a Transaction after {max_retries} retries");
                            }
                            // Check if the User Operation has been included in a Transaction
                            let resp: RpcUserOperationByHash = provider
                                .raw_request(
                                    Cow::Borrowed("eth_getUserOperationByHash"),
                                    (hash,),
                                )
                                .await?;

                            if let Some(transaction_hash) = resp.transaction_hash {
                                // Fetch the Transaction Receipt from the builder
                                let receipt = provider.get_transaction_by_hash(transaction_hash).await?;
                                assert!(receipt.is_some_and(|receipt| {
                                    debug!(target: "tests::user_ops_test",  ?receipt, "Transaction Receipt Received");
                                    true
                                }));

                                break;
                            }

                            tries += 1;
                            sleep(Duration::from_secs(2)).await;
                        }
                        Ok::<(), eyre::Report>(())
                    }
                }).await?;
        }
    }
    Ok(())
}

pub async fn stake_aa(args: StakeAAArgs) -> eyre::Result<()> {
    // calldata for addStake
    let inner_calldata: Bytes = EntryPoint::EntryPointCalls::addStake(EntryPoint::addStakeCall {
        unstakeDelaySec: 86400,
    })
    .abi_encode()
    .into();

    let calldata: Bytes = Safe::SafeCalls::executeUserOp(Safe::executeUserOpCall {
        to: DEVNET_ENTRYPOINT,
        value: args.stake_amount,
        data: inner_calldata,
        operation: 0,
    })
    .abi_encode()
    .into();

    let signer = PrivateKeySigner::from_str(&args.pbh_private_key)?;

    let puo = partial_user_op_sepolia()
        .safe(args.safe)
        .calldata(calldata.clone())
        .call();

    let provider = Arc::new(ProviderBuilder::new().connect(&args.rpc_url).await?);

    let (account_gas_limits, fees, pre_verification_gas) =
        estimate_uo_gas(provider.clone(), &puo).await?;

    let uo = user_op_sepolia()
        .signer(signer)
        .safe(args.safe)
        .module(args.module)
        .pre_verification_gas(U256::from(
            pre_verification_gas * U128::from(5) / U128::from(4),
        ))
        .account_gas_limits(account_gas_limits)
        .gas_fees(fees)
        .calldata(calldata)
        .call();

    let rpc_uo: RpcUserOperationV0_7 = uo.into();

    let hash: B256 = provider
        .raw_request(
            Cow::Borrowed("eth_sendUserOperation"),
            (rpc_uo, DEVNET_ENTRYPOINT),
        )
        .await
        .context("Failed to send User Operation")?;

    let max_retries = 1000;
    let mut i = 0;
    while i < max_retries {
        let resp: Option<RpcUserOperationByHash> = provider
            .raw_request(Cow::Borrowed("eth_getUserOperationByHash"), (hash,))
            .await
            .context("Failed to get User Operation by hash")?;

        let Some(resp) = resp else {
            bail!("UO {hash:?} dropped");
        };

        let Some(transaction_hash) = resp.transaction_hash else {
            i += 1;
            sleep(Duration::from_millis(100)).await;
            continue;
        };

        debug!("UO {hash:?} included in transaction {transaction_hash:?}");
        return Ok(());
    }

    bail!("UO {hash:?} not included in any transaction after {max_retries} retries");
}

pub async fn send_aa(args: SendAAArgs) -> eyre::Result<()> {
    let identities: Vec<SerializableIdentity> =
        serde_json::from_reader(std::fs::File::open(&args.identities_path)?)?;
    let identities = identities
        .into_iter()
        .map(|identity| Identity {
            nullifier: identity.nullifier,
            trapdoor: identity.trapdoor,
        })
        .collect::<Vec<_>>();

    let proofs = futures::future::try_join_all(
        identities
            .iter()
            .map(|identity| async { fetch_inclusion_proof(&args.sequencer_url, identity).await }),
    )
    .await?;

    let provider = Arc::new(ProviderBuilder::new().connect(&args.rpc_url).await?);

    // empty calldata
    let calldata: Bytes = Safe::SafeCalls::executeUserOp(Safe::executeUserOpCall {
        to: Address::ZERO,
        value: U256::ZERO,
        data: Bytes::new(),
        operation: 0,
    })
    .abi_encode()
    .into();

    let pbh_nonce = args
        .pbh_nonce
        .map(|n| n as u16)
        .unwrap_or_else(|| rand::rng().random_range(0..u16::MAX));
    let signer = PrivateKeySigner::from_str(&args.pbh_private_key)?;
    let date = chrono::Utc::now().naive_utc().date();
    let date_marker = DateMarker::from(date);

    let semaphore = Arc::new(Semaphore::new(args.concurrency));
    let total = args.pbh_batch_size as usize * identities.len();

    for i in 0..total {
        let permit = semaphore
            .clone()
            .acquire_owned()
            .await
            .expect("Failed to acquire semaphore");

        let identity = &identities[i % identities.len()];
        let proof = &proofs[i % proofs.len()];
        let round = i / identities.len();

        info!(
            "Sending User Operation {} in of {} in round {}",
            i,
            total - 1,
            round
        );

        let external_nullifier =
            ExternalNullifier::with_date_marker(date_marker, pbh_nonce + round as u16);

        let provider = provider.clone();
        let signer = signer.clone();
        let calldata = calldata.clone();
        let proof = proof.clone();
        let identity = identity.clone();

        tokio::spawn(async move {
            send_uo_task(
                i,
                provider,
                permit,
                signer,
                args.safe,
                args.module,
                external_nullifier,
                proof,
                identity,
                calldata,
            )
            .await;
        });
    }

    // Wait for all the User Operations to be mined
    let _ = semaphore
        .acquire_many(args.concurrency as u32)
        .await
        .expect("Failed to acquire semaphore");

    Ok(())
}

#[allow(clippy::too_many_arguments)]
async fn send_uo_task(
    index: usize,
    provider: Arc<impl Provider>,
    _permit: OwnedSemaphorePermit,
    signer: PrivateKeySigner,
    safe: Address,
    module: Address,
    external_nullifier: ExternalNullifier,
    proof: InclusionProof,
    identity: Identity,
    calldata: Bytes,
) {
    if let Err(e) = send_uo_task_inner(
        provider,
        signer,
        safe,
        module,
        Some(external_nullifier),
        Some(proof),
        Some(identity),
        calldata,
    )
    .await
    {
        error!("UO {index} failed: {e}");
    }
}

#[allow(clippy::too_many_arguments)]
async fn send_uo_task_inner(
    provider: Arc<impl Provider>,
    signer: PrivateKeySigner,
    safe: Address,
    module: Address,
    external_nullifier: Option<ExternalNullifier>,
    proof: Option<InclusionProof>,
    identity: Option<Identity>,
    calldata: Bytes,
) -> eyre::Result<()> {
    let puo: RpcPartialUserOperation = partial_user_op_sepolia()
        .safe(safe)
        .calldata(calldata.clone())
        .call();

    let (account_gas_limits, fees, pre_verification_gas) =
        estimate_uo_gas(provider.clone(), &puo).await?;

    let uo: PackedUserOperation = if let (Some(external_nullifier), Some(proof), Some(identity)) =
        (external_nullifier, proof, identity)
    {
        user_op_sepolia()
            .signer(signer)
            .safe(safe)
            .module(module)
            .external_nullifier(external_nullifier)
            .inclusion_proof(proof)
            .identity(identity)
            .pre_verification_gas(U256::from(
                pre_verification_gas * U128::from(5) / U128::from(4),
            ))
            .account_gas_limits(account_gas_limits)
            .gas_fees(fees)
            .calldata(calldata)
            .call()
    } else {
        user_op_sepolia()
            .signer(signer)
            .safe(safe)
            .module(module)
            .pre_verification_gas(U256::from(
                pre_verification_gas * U128::from(5) / U128::from(4),
            ))
            .account_gas_limits(account_gas_limits)
            .gas_fees(fees)
            .calldata(calldata)
            .call()
    };

    // we don't need PBH Signature Aggregator address here because we're not
    // sending PBH payloads --> we put `None`
    let rpc_uo: RpcUserOperationV0_7 = (uo.clone(), None).into();

    let hash: B256 = provider
        .raw_request(
            Cow::Borrowed("eth_sendUserOperation"),
            (rpc_uo, DEVNET_ENTRYPOINT),
        )
        .await
        .context("Failed to send User Operation")?;

    debug!(target: "load_test","Sent UO {hash:?}, waiting for inclusion...");

    let max_retries = 1000;
    let mut i = 0;
    while i < max_retries {
        let resp: Option<RpcUserOperationByHash> = provider
            .raw_request(Cow::Borrowed("eth_getUserOperationByHash"), (hash,))
            .await
            .context("Failed to get User Operation by hash")?;

        let Some(resp) = resp else {
            bail!("UO {hash:?} dropped");
        };

        let Some(transaction_hash) = resp.transaction_hash else {
            i += 1;
            sleep(Duration::from_millis(100)).await;
            continue;
        };

        debug!(target: "load_test","UO {hash:?} included in transaction {transaction_hash:?}");
        return Ok(());
    }

    bail!("UO {hash:?} not included in any transaction after {max_retries} retries");
}

async fn estimate_uo_gas(
    provider: impl Provider,
    puo: &RpcPartialUserOperation,
) -> eyre::Result<(FixedBytes<32>, FixedBytes<32>, U128)> {
    let resp: RpcGasEstimate = provider
        .raw_request(
            Cow::Borrowed("eth_estimateUserOperationGas"),
            (puo, DEVNET_ENTRYPOINT),
        )
        .await?;

    debug!(target: "load_test", ?resp);

    let base_fee = provider
        .get_fee_history(1, BlockNumberOrTag::Latest, &[])
        .await
        .context("Failed to get fee history")?
        .next_block_base_fee()
        .expect("Failed to get base fee");

    let priority_fee: U128 = provider
        .raw_request(Cow::Borrowed("rundler_maxPriorityFeePerGas"), ())
        .await?;
    let max_fee = U128::from(base_fee * 2) + priority_fee * U128::from(3) / U128::from(2);
    let fees = concat_u128_be(priority_fee, max_fee);

    let account_gas_limits = concat_u128_be(resp.verification_gas_limit, resp.call_gas_limit);

    Ok((
        account_gas_limits.into(),
        fees.into(),
        resp.pre_verification_gas,
    ))
}

fn concat_u128_be(a: U128, b: U128) -> [u8; 32] {
    let a: [u8; 16] = a.to_be_bytes();
    let b: [u8; 16] = b.to_be_bytes();
    std::array::from_fn(|i| {
        if let Some(i) = i.checked_sub(a.len()) {
            b[i]
        } else {
            a[i]
        }
    })
}

async fn fetch_inclusion_proof(url: &str, identity: &Identity) -> eyre::Result<InclusionProof> {
    let client = reqwest::Client::new();

    let commitment = identity.commitment();
    let response = client
        .post(format!("{url}/inclusionProof"))
        .json(&serde_json::json! {{
            "identityCommitment": commitment,
        }})
        .send()
        .await?
        .error_for_status()?;

    let proof: InclusionProof = response.json().await?;

    Ok(proof)
}

pub async fn send_invalid_pbh(args: SendInvalidProofPBHArgs) -> eyre::Result<()> {
    let wallet = EthereumWallet::new(args.pbh_private_key.parse::<PrivateKeySigner>()?);
    let provider = Arc::new(
        ProviderBuilder::new()
            .wallet(wallet)
            .connect(&args.rpc_url)
            .await?,
    );

    // empty calldata
    let calldata: Bytes = Safe::SafeCalls::executeUserOp(Safe::executeUserOpCall {
        to: Address::ZERO,
        value: U256::ZERO,
        data: Bytes::new(),
        operation: 0,
    })
    .abi_encode()
    .into();

    let pbh_nonce = args
        .pbh_nonce
        .map(|n| n as u16)
        .unwrap_or_else(|| rand::rng().random_range(0..u16::MAX));
    let signer = PrivateKeySigner::from_str(&args.pbh_private_key)?;
    let date = chrono::Utc::now().naive_utc().date();
    let date_marker = DateMarker::from(date);

    debug!("Starting pbh_nonce: {pbh_nonce}");

    let mut i = 0;
    while i < args.transaction_count {
        let current_pbh_nonce = pbh_nonce + i as u16;
        let external_nullifier =
            ExternalNullifier::with_date_marker(date_marker, current_pbh_nonce);

        let provider = provider.clone();
        let signer = signer.clone();
        let calldata = calldata.clone();

        let puo: RpcPartialUserOperation = partial_user_op_sepolia()
            .safe(args.safe)
            .calldata(calldata.clone())
            .call();

        let (account_gas_limits, _fees, _pre_verification_gas) =
            estimate_uo_gas(provider.clone(), &puo).await?;

        let rand_key = U256::from_be_bytes(Address::random().into_word().0) << 32;
        let nonce_key = U256::from(1123123123);

        let mut user_op = PackedUserOperation {
            sender: args.safe,
            nonce: ((rand_key | nonce_key) << 64) | U256::from(0),
            initCode: Bytes::default(),
            callData: calldata,
            accountGasLimits: account_gas_limits,
            preVerificationGas: U256::from(500836),
            gasFees: fixed_bytes!(
                "0000000000000000000000003B9ACA0000000000000000000000000073140B60"
            ),
            paymasterAndData: Bytes::default(),
            signature: bytes!("000000000000000000000000"),
        };

        let operation_hash = get_operation_hash(user_op.clone(), args.module, WC_SEPOLIA_CHAIN_ID);

        let signature = signer
            .sign_message_sync(&operation_hash.0)
            .expect("Failed to sign operation hash");

        let pbh_payload: PBHPayload = PBHPayload {
            external_nullifier,
            ..Default::default()
        };

        let mut uo_sig = Vec::new();

        // https://github.com/safe-global/safe-smart-account/blob/21dc82410445637820f600c7399a804ad55841d5/contracts/Safe.sol#L323
        let v: FixedBytes<1> = if signature.v() as u8 == 0 {
            fixed_bytes!("1F") // 31
        } else {
            fixed_bytes!("20") // 32
        };

        uo_sig.extend_from_slice(
            &(
                fixed_bytes!("000000000000000000000000"),
                signature.r(),
                signature.s(),
                v,
            )
                .abi_encode_packed(),
        );

        user_op.signature = Bytes::from(uo_sig);

        let bundle = IPBHEntryPoint::handleAggregatedOpsCall {
            _0: vec![UserOpsPerAggregator {
                userOps: vec![user_op],
                signature: vec![PBHPayloadSolidity::from(pbh_payload)]
                    .abi_encode()
                    .into(),
                aggregator: PBH_SIGNATURE_AGGREGATOR,
            }],
            _1: address!("0x6348A4a4dF173F68eB28A452Ca6c13493e447aF1"),
        };

        let encoded = bundle.abi_encode();
        let encoded_bytes = Bytes::from(encoded.clone()).to_string();

        println!("Encoded: {encoded_bytes}");

        let tx = TransactionRequest {
            to: Some(TxKind::Call(args.pbh_entry_point.parse()?)),
            input: TransactionInput {
                input: Some(Bytes::from(encoded)),
                data: None,
            },
            ..Default::default()
        };

        // This should revert on builder PBH validation error if the builders are up
        // If all the builders are down/tx-proxy is down, the tx will be mined as the relays simulate the tx without valdiating the proof
        _ = provider.send_transaction(tx).await;

        // println!("Tx hash: {tx_hash:?}");

        // println!("Tx hash: {tx_hash:?}");

        i += 1;
    }

    Ok(())
}<|MERGE_RESOLUTION|>--- conflicted
+++ resolved
@@ -49,12 +49,8 @@
 };
 
 use crate::{
-<<<<<<< HEAD
-=======
+    PBH_SIGNATURE_AGGREGATOR,
     cli::{LoadTestArgs, TestTxType},
->>>>>>> 3f59ca03
-    PBH_SIGNATURE_AGGREGATOR,
-    cli::{LoadTestArgs, transactions::LoadTestContract::LoadTestContractInstance},
 };
 
 use super::{
