--- conflicted
+++ resolved
@@ -396,17 +396,6 @@
             .is_none()
         {
             warn!(target: "flashblocks::payload_builder", "payload build cancelled");
-<<<<<<< HEAD
-            // if let Some(best_payload) = committed_payload {
-            //     // we can return the previous best payload since we didn't include any new txs
-            //     return Ok((
-            //         BuildOutcomeKind::Freeze(best_payload),
-            //         FlashblockAccessList::default(),
-            //     ));
-            // } else {
-            //     return Err(PayloadBuilderError::MissingPayload);
-            // }
-=======
             if let Some(best_payload) = committed_payload {
                 // we can return the previous best payload since we didn't include any new txs
                 return Ok((
@@ -416,7 +405,6 @@
             } else {
                 return Err(PayloadBuilderError::MissingPayload);
             }
->>>>>>> bac1fea9
         }
 
         // check if the new payload is even more valuable
