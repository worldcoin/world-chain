use std::{borrow::Cow, collections::HashMap};

use alloy_consensus::{Header, Transaction, TxReceipt};
use alloy_eips::{eip2935::HISTORY_STORAGE_ADDRESS, eip4788::BEACON_ROOTS_ADDRESS, Encodable2718};
use alloy_op_evm::{
    block::receipt_builder::OpReceiptBuilder, OpBlockExecutionCtx, OpBlockExecutor,
};
use alloy_primitives::{keccak256, Address};
use flashblocks_primitives::access_list::FlashblockAccessListData;
use reth::revm::State;

use reth_evm::{
    block::{
        BlockExecutionError, BlockExecutor, BlockValidationError, CommitChanges, ExecutableTx,
        StateChangePostBlockSource, StateChangeSource,
    },
    op_revm::OpTransaction,
    state_change::{balance_increment_state, post_block_balance_increments},
    Database, Evm, FromRecoveredTx, FromTxWithEncoded, OnStateHook,
};
use reth_optimism_forks::OpHardforks;
use reth_provider::BlockExecutionResult;
use revm::{
    context::{
        result::{ExecResultAndState, ExecutionResult, ResultAndState},
        TxEnv,
    },
    database::BundleState,
    state::{Account, AccountInfo, EvmState},
    DatabaseCommit,
};
use tracing::info;

use crate::{
    access_list::{AccountChangesConstruction, BlockAccessIndex, FlashblockAccessListConstruction},
    executor::utils::{
        ensure_create2_deployer, transact_beacon_root_contract_call,
        transact_blockhashes_contract_call, CREATE_2_DEPLOYER_ADDR,
    },
};

/// A Block Executor for Optimism that can load pre state from previous flashblocks
///
/// A Block Access List is constucted during execution
pub struct BalBuilderBlockExecutor<Evm, R, Spec>
where
    R: OpReceiptBuilder,
{
    inner: OpBlockExecutor<Evm, R, Spec>,
    flashblock_access_list: FlashblockAccessListConstruction,
    min_tx_index: u64,
}

impl<'db, DB, E, R, Spec> BalBuilderBlockExecutor<E, R, Spec>
where
    DB: Database + 'db,
    E: Evm<DB = &'db mut State<DB>, Tx = OpTransaction<TxEnv>>,
    R: OpReceiptBuilder<Transaction: Transaction + Encodable2718, Receipt: TxReceipt>,
    Spec: OpHardforks + Clone,
    OpTransaction<TxEnv>: FromRecoveredTx<R::Transaction> + FromTxWithEncoded<R::Transaction>,
{
    /// Creates a new [`BalBuilderBlockExecutor`].
    pub fn new(evm: E, ctx: OpBlockExecutionCtx, spec: Spec, receipt_builder: R) -> Self {
        let executor = OpBlockExecutor::new(evm, ctx, spec, receipt_builder);

        Self {
            inner: executor,
            flashblock_access_list: FlashblockAccessListConstruction::default(),
            min_tx_index: 0,
        }
    }

    /// Sets the minimum transaction index for the constructed BAL
    pub fn with_min_tx_index(mut self, min_tx_index: u64) -> Self {
        self.min_tx_index = min_tx_index;
        self
    }

<<<<<<< HEAD
=======
    /// Sets the [`FlashblockAccessListConstruction`] for the executor
    pub fn with_access_list(mut self, access_list: FlashblockAccessListConstruction) -> Self {
        self.flashblock_access_list = access_list;
        self
    }

>>>>>>> 4e65cff8
    /// Extends the [`BundleState`] of the executor with a specified pre-image.
    ///
    /// This should be used _only_ when initializing the executor
    pub fn with_bundle_prestate(mut self, pre_state: BundleState) -> Self {
        self.evm_mut().db_mut().bundle_state.extend(pre_state);
        self
    }

    /// Extends the receipts to reflect the aggregated execution result
    pub fn with_receipts(mut self, receipts: Vec<R::Receipt>) -> Self {
        self.inner.receipts.extend_from_slice(&receipts);
        self
    }

    /// Extends the gas used to reflect the aggregated execution result
    pub fn with_gas_used(mut self, gas_used: u64) -> Self {
        self.inner.gas_used += gas_used;
        self
    }

    /// Returns a reference to [`FlashblockAccessListConstruction`].
    pub fn access_list(&self) -> &FlashblockAccessListConstruction {
        &self.flashblock_access_list
    }

    /// Takes ownership of the [`FlashblockAccessListConstruction`]
    pub fn take_access_list(&mut self) -> FlashblockAccessListConstruction {
        core::mem::take(&mut self.flashblock_access_list)
    }

    /// Returns the current [`BlockAccessIndex`].
    pub fn block_access_index(&self) -> BlockAccessIndex {
        self.inner.receipts.len() as BlockAccessIndex + 1
    }

    /// Commits state at a given [`BlockAccessIndex`] to the BAL.
    ///
    /// State should be cleared between indices to ensure that the [`EvmState`] passed here corresponds to only [`Account`] changes
    /// that have occured in the transaction at [`BlockAccessIndex`].
    pub fn with_state(&mut self, state: &EvmState) -> Result<(), BlockExecutionError> {
        info!(target: "flashblocks::test", "committing state at block access index {}", self.block_access_index());
        let index = self.block_access_index();

        // Update target account if it exists
        for (address, account) in state.iter() {
            let initial_account = self
                .evm_mut()
                .db_mut()
                .database
                .basic(*address)
                .ok()
                .and_then(|acc| acc)
                .unwrap_or_default();

            self.flashblock_access_list
                .map_account_change(*address, |account_changes| {
                    Self::modify_account_changes(index, account, &initial_account, account_changes);
                });

            // Remove empty account changes
            if self
                .flashblock_access_list
                .changes
                .get(address)
                .is_some_and(|changes| changes.is_empty())
            {
                self.flashblock_access_list.changes.remove(address);
            }
        }

        Ok(())
    }

    #[expect(clippy::type_complexity)]
    pub fn finish_with_access_list(
        self,
    ) -> Result<
        (
            E,
            BlockExecutionResult<R::Receipt>,
            FlashblockAccessListData,
            u64,
            u64,
        ),
        BlockExecutionError,
    > {
        let block_access_index = self.block_access_index();
<<<<<<< HEAD

        let Self {
            flashblock_access_list: access_list,
            min_tx_index,
            mut inner,
        } = self;

        let balance_increments =
            post_block_balance_increments::<Header>(&inner.spec, inner.evm.block(), &[], None);

        // Accumulate initial account info for `balance_increment` accounts.
        let initial_accounts: HashMap<Address, AccountInfo> = balance_increments
            .keys()
            .map(|a| {
                let initial_account = inner
                    .evm_mut()
                    .db_mut()
                    .database
                    .basic(*a)
                    .ok()
                    .and_then(|acc| acc)
                    .unwrap_or_default();

                (*a, initial_account)
            })
            .collect();

        // increment balances
        inner
            .evm
            .db_mut()
            .increment_balances(balance_increments.clone())
            .map_err(|_| BlockValidationError::IncrementBalanceFailed)?;

        // call state hook with changes due to balance increments.
        inner.system_caller.try_on_state_with(|| {
            balance_increment_state(&balance_increments, inner.evm.db_mut()).map(|state| {
                for (address, account) in state.iter() {
                    access_list.map_account_change(*address, |account_changes| {
                        Self::modify_account_changes(
                            block_access_index,
                            account,
                            &initial_accounts.get(address).unwrap().clone(),
                            account_changes,
                        );

                        if account_changes.is_empty() {
                            access_list.changes.remove(address);
                        }
                    });
                }

                (
                    StateChangeSource::PostBlock(StateChangePostBlockSource::BalanceIncrements),
                    Cow::Owned(state),
                )
            })
        })?;

        let gas_used = inner
            .receipts
            .last()
            .map(|r| r.cumulative_gas_used())
            .unwrap_or_default();

        let access_list = access_list.build(min_tx_index, block_access_index.into());

        let data = FlashblockAccessListData {
            access_list_hash: keccak256(alloy_rlp::encode(&access_list)),
            access_list,
        };

        let result = BlockExecutionResult {
            receipts: inner.receipts,
            requests: Default::default(),
            gas_used,
        };

        Ok((
            inner.evm,
            result,
            data,
            min_tx_index,
            block_access_index.into(),
        ))
    }

    pub(crate) fn modify_account_changes(
        index: BlockAccessIndex,
        account: &Account,
        initial_account: &AccountInfo,
        account_changes: &mut AccountChangesConstruction,
    ) {
        // Storage writes
        for (slot, value) in account.changed_storage_slots() {
            // Check if the present value differs from the original value
            if value.present_value() != value.original_value() {
                let slot_value = account_changes.storage_changes.entry(*slot).or_default();
                slot_value.insert(index, value.present_value());
            }
        }

        // Storage Reads
        for (slot, _) in account.storage.iter() {
            if account_changes.storage_changes.contains_key(slot) {
                continue; // Already recorded in writes
            } else {
                account_changes.storage_reads.insert(*slot);
            }
        }

        // Balance Changes
        if account.info.balance != initial_account.balance {
            account_changes
                .balance_changes
                .insert(index, account.info.balance);
        }

        // Nonce Changes
        account_changes
            .nonce_changes
            .insert(index, account.info.nonce);

=======

        let Self {
            flashblock_access_list: access_list,
            min_tx_index,
            mut inner,
        } = self;

        let balance_increments =
            post_block_balance_increments::<Header>(&inner.spec, inner.evm.block(), &[], None);

        // Accumulate initial account info for `balance_increment` accounts.
        let initial_accounts: HashMap<Address, AccountInfo> = balance_increments
            .keys()
            .map(|a| {
                let initial_account = inner
                    .evm_mut()
                    .db_mut()
                    .database
                    .basic(*a)
                    .ok()
                    .and_then(|acc| acc)
                    .unwrap_or_default();

                (*a, initial_account)
            })
            .collect();

        // increment balances
        inner
            .evm
            .db_mut()
            .increment_balances(balance_increments.clone())
            .map_err(|_| BlockValidationError::IncrementBalanceFailed)?;

        // call state hook with changes due to balance increments.
        inner.system_caller.try_on_state_with(|| {
            balance_increment_state(&balance_increments, inner.evm.db_mut()).map(|state| {
                for (address, account) in state.iter() {
                    access_list.map_account_change(*address, |account_changes| {
                        Self::modify_account_changes(
                            block_access_index,
                            account,
                            &initial_accounts.get(address).unwrap().clone(),
                            account_changes,
                        );

                        if account_changes.is_empty() {
                            access_list.changes.remove(address);
                        }
                    });
                }

                (
                    StateChangeSource::PostBlock(StateChangePostBlockSource::BalanceIncrements),
                    Cow::Owned(state),
                )
            })
        })?;

        let gas_used = inner
            .receipts
            .last()
            .map(|r| r.cumulative_gas_used())
            .unwrap_or_default();

        let access_list = access_list.build(min_tx_index, block_access_index.into());

        let data = FlashblockAccessListData {
            access_list_hash: keccak256(alloy_rlp::encode(&access_list)),
            access_list,
        };

        let result = BlockExecutionResult {
            receipts: inner.receipts,
            requests: Default::default(),
            gas_used,
        };

        Ok((
            inner.evm,
            result,
            data,
            min_tx_index,
            block_access_index.into(),
        ))
    }

    pub(crate) fn modify_account_changes(
        index: BlockAccessIndex,
        account: &Account,
        initial_account: &AccountInfo,
        account_changes: &mut AccountChangesConstruction,
    ) {
        // Storage writes
        for (slot, value) in account.changed_storage_slots() {
            // Check if the present value differs from the original value
            if value.present_value() != value.original_value() {
                let slot_value = account_changes.storage_changes.entry(*slot).or_default();
                slot_value.insert(index, value.present_value());
            }
        }

        // Storage Reads
        for (slot, _) in account.storage.iter() {
            if account_changes.storage_changes.contains_key(slot) {
                continue; // Already recorded in writes
            } else {
                account_changes.storage_reads.insert(*slot);
            }
        }

        // Balance Changes
        if account.info.balance != initial_account.balance {
            account_changes
                .balance_changes
                .insert(index, account.info.balance);
        }

        // Nonce Changes
        account_changes
            .nonce_changes
            .insert(index, account.info.nonce);

>>>>>>> 4e65cff8
        // Code Changes
        let final_code = account.info.code.as_ref().map(|b| b.to_owned());
        if let Some(final_code) = final_code {
            // if initial_account.code_hash != account.info.code_hash {
            account_changes.code_changes.insert(index, final_code);
            // }
        }

        // Handle Self Destructs explicitly
        if account.is_selfdestructed() || account.is_selfdestructed_locally() {
            // Clear nonce changes
            account_changes.nonce_changes.remove(&index);

            // Retain Balance changes since selfdestruct will update account balance

            // Wipe storage writes - Setting storage to ZERO will be handled as a read.
            // Aggregate all storage slots written to and mark them as read.
            for (slot, _) in account.changed_storage_slots() {
                account_changes.storage_changes.remove(slot);
                account_changes.storage_reads.insert(*slot);
            }
        }
    }
}

impl<'db, DB, E, R, Spec> BlockExecutor for BalBuilderBlockExecutor<E, R, Spec>
where
    DB: Database + 'db,
    E: Evm<DB = &'db mut State<DB>, Tx = OpTransaction<TxEnv>>,
    R: OpReceiptBuilder<Transaction: Transaction + Encodable2718, Receipt: TxReceipt>,
    Spec: OpHardforks + Clone,
    OpTransaction<TxEnv>: FromRecoveredTx<R::Transaction> + FromTxWithEncoded<R::Transaction>,
{
    type Transaction = R::Transaction;
    type Receipt = R::Receipt;
    type Evm = E;

    // TODO: Clean this up, open a PR into alloy-evm to make these system calls reusable
    fn apply_pre_execution_changes(&mut self) -> Result<(), BlockExecutionError> {
        let block_access_index = 0;

        // Set state clear flag if the block is after the Spurious Dragon hardfork.
        let state_clear_flag = self
            .inner
            .spec
            .is_spurious_dragon_active_at_block(self.inner.evm.block().number.saturating_to());

        self.inner
            .evm
            .db_mut()
            .set_state_clear_flag(state_clear_flag);

        let history_storage_info = self
            .inner
            .evm
            .db_mut()
            .database
            .basic(HISTORY_STORAGE_ADDRESS)
            .ok()
            .and_then(|acc| acc)
            .unwrap_or_default();

        let result_and_state = transact_blockhashes_contract_call(
            &self.inner.spec,
            self.inner.ctx.parent_hash,
            &mut self.inner.evm,
        )?;

        if let Some(res) = result_and_state {
            let history_storage_account = res
                .state
                .get(&HISTORY_STORAGE_ADDRESS)
                .cloned()
                .unwrap_or_default();

            self.flashblock_access_list.map_account_change(
                HISTORY_STORAGE_ADDRESS,
                |account_changes| {
                    Self::modify_account_changes(
                        block_access_index,
                        &history_storage_account,
                        &history_storage_info,
                        account_changes,
                    );

                    if account_changes.is_empty() {
                        self.flashblock_access_list
                            .changes
                            .remove(&HISTORY_STORAGE_ADDRESS);
                    }
                },
            );

            self.inner.evm.db_mut().commit(res.state);
        }

        let initial_parent_beacon_block_root_info = self
            .inner
            .evm
            .db_mut()
            .database
            .basic(BEACON_ROOTS_ADDRESS)
            .ok()
            .and_then(|acc| acc)
            .unwrap_or_default();

        let result_and_state = transact_beacon_root_contract_call(
            &self.inner.spec,
            self.inner.ctx.parent_beacon_block_root,
            &mut self.inner.evm,
        )?;

        if let Some(ExecResultAndState { state, .. }) = result_and_state {
            let parent_beacon_block_root_account = state
                .get(&BEACON_ROOTS_ADDRESS)
                .cloned()
                .unwrap_or_default();

            self.flashblock_access_list.map_account_change(
                BEACON_ROOTS_ADDRESS,
                |account_changes| {
                    Self::modify_account_changes(
                        block_access_index,
                        &parent_beacon_block_root_account,
                        &initial_parent_beacon_block_root_info,
                        account_changes,
                    );

                    if account_changes.is_empty() {
                        self.flashblock_access_list
                            .changes
                            .remove(&BEACON_ROOTS_ADDRESS);
                    }
                },
            );

            self.inner.evm.db_mut().commit(state);
        }

        // Ensure that the create2deployer is force-deployed at the canyon transition. Optimism
        // blocks will always have at least a single transaction in them (the L1 info transaction),
        // so we can safely assume that this will always be triggered upon the transition and that
        // the above check for empty blocks will never be hit on OP chains.
        let result = ensure_create2_deployer(
            &self.inner.spec,
            self.inner.evm.block().timestamp.saturating_to(),
            self.inner.evm.db_mut(),
        )
        .map_err(BlockExecutionError::other)?;

        if let Some((initial_account, account)) = result {
            self.flashblock_access_list.map_account_change(
                CREATE_2_DEPLOYER_ADDR,
                |account_changes| {
                    Self::modify_account_changes(
                        block_access_index,
                        &account,
                        &initial_account,
                        account_changes,
                    );

                    if account_changes.is_empty() {
                        self.flashblock_access_list
                            .changes
                            .remove(&CREATE_2_DEPLOYER_ADDR);
                    }
                },
            );
        }
        Ok(())
    }

    fn execute_transaction(
        &mut self,
        tx: impl ExecutableTx<Self>,
    ) -> Result<u64, BlockExecutionError> {
        let result = self.execute_transaction_without_commit(&tx)?;
        self.with_state(&result.state)?;
        self.commit_transaction(result, tx)
    }

    fn execute_transaction_without_commit(
        &mut self,
        tx: impl ExecutableTx<Self>,
    ) -> Result<ResultAndState<<Self::Evm as Evm>::HaltReason>, BlockExecutionError> {
        self.inner.execute_transaction_without_commit(&tx)
    }

    fn execute_transaction_with_commit_condition(
        &mut self,
        tx: impl ExecutableTx<Self>,
        f: impl FnOnce(&ExecutionResult<<Self::Evm as Evm>::HaltReason>) -> CommitChanges,
    ) -> Result<Option<u64>, BlockExecutionError> {
        // Execute transaction without committing
        let output = self.execute_transaction_without_commit(&tx)?;

        if !f(&output.result).should_commit() {
            return Ok(None);
        }

        // Commit state changes to BAL
        self.with_state(&output.state)?;

        let gas_used = self.commit_transaction(output, tx)?;

        Ok(Some(gas_used))
    }

    fn commit_transaction(
        &mut self,
        output: ResultAndState<<Self::Evm as Evm>::HaltReason>,
        tx: impl ExecutableTx<Self>,
    ) -> Result<u64, BlockExecutionError> {
        self.inner.commit_transaction(output, tx)
    }

    /// Use [`BalBuilderBlockExecutor::finish_with_access_list`] to fetch the access list after
    /// post execution changes.
    fn finish(self) -> Result<(Self::Evm, BlockExecutionResult<R::Receipt>), BlockExecutionError> {
        self.inner.finish()
    }

    fn evm_mut(&mut self) -> &mut Self::Evm {
        self.inner.evm_mut()
    }

    fn evm(&self) -> &Self::Evm {
        self.inner.evm()
    }

    fn set_state_hook(&mut self, hook: Option<Box<dyn OnStateHook>>) {
        self.inner.set_state_hook(hook)
    }
}<|MERGE_RESOLUTION|>--- conflicted
+++ resolved
@@ -76,15 +76,12 @@
         self
     }
 
-<<<<<<< HEAD
-=======
     /// Sets the [`FlashblockAccessListConstruction`] for the executor
     pub fn with_access_list(mut self, access_list: FlashblockAccessListConstruction) -> Self {
         self.flashblock_access_list = access_list;
         self
     }
 
->>>>>>> 4e65cff8
     /// Extends the [`BundleState`] of the executor with a specified pre-image.
     ///
     /// This should be used _only_ when initializing the executor
@@ -172,7 +169,6 @@
         BlockExecutionError,
     > {
         let block_access_index = self.block_access_index();
-<<<<<<< HEAD
 
         let Self {
             flashblock_access_list: access_list,
@@ -296,131 +292,6 @@
             .nonce_changes
             .insert(index, account.info.nonce);
 
-=======
-
-        let Self {
-            flashblock_access_list: access_list,
-            min_tx_index,
-            mut inner,
-        } = self;
-
-        let balance_increments =
-            post_block_balance_increments::<Header>(&inner.spec, inner.evm.block(), &[], None);
-
-        // Accumulate initial account info for `balance_increment` accounts.
-        let initial_accounts: HashMap<Address, AccountInfo> = balance_increments
-            .keys()
-            .map(|a| {
-                let initial_account = inner
-                    .evm_mut()
-                    .db_mut()
-                    .database
-                    .basic(*a)
-                    .ok()
-                    .and_then(|acc| acc)
-                    .unwrap_or_default();
-
-                (*a, initial_account)
-            })
-            .collect();
-
-        // increment balances
-        inner
-            .evm
-            .db_mut()
-            .increment_balances(balance_increments.clone())
-            .map_err(|_| BlockValidationError::IncrementBalanceFailed)?;
-
-        // call state hook with changes due to balance increments.
-        inner.system_caller.try_on_state_with(|| {
-            balance_increment_state(&balance_increments, inner.evm.db_mut()).map(|state| {
-                for (address, account) in state.iter() {
-                    access_list.map_account_change(*address, |account_changes| {
-                        Self::modify_account_changes(
-                            block_access_index,
-                            account,
-                            &initial_accounts.get(address).unwrap().clone(),
-                            account_changes,
-                        );
-
-                        if account_changes.is_empty() {
-                            access_list.changes.remove(address);
-                        }
-                    });
-                }
-
-                (
-                    StateChangeSource::PostBlock(StateChangePostBlockSource::BalanceIncrements),
-                    Cow::Owned(state),
-                )
-            })
-        })?;
-
-        let gas_used = inner
-            .receipts
-            .last()
-            .map(|r| r.cumulative_gas_used())
-            .unwrap_or_default();
-
-        let access_list = access_list.build(min_tx_index, block_access_index.into());
-
-        let data = FlashblockAccessListData {
-            access_list_hash: keccak256(alloy_rlp::encode(&access_list)),
-            access_list,
-        };
-
-        let result = BlockExecutionResult {
-            receipts: inner.receipts,
-            requests: Default::default(),
-            gas_used,
-        };
-
-        Ok((
-            inner.evm,
-            result,
-            data,
-            min_tx_index,
-            block_access_index.into(),
-        ))
-    }
-
-    pub(crate) fn modify_account_changes(
-        index: BlockAccessIndex,
-        account: &Account,
-        initial_account: &AccountInfo,
-        account_changes: &mut AccountChangesConstruction,
-    ) {
-        // Storage writes
-        for (slot, value) in account.changed_storage_slots() {
-            // Check if the present value differs from the original value
-            if value.present_value() != value.original_value() {
-                let slot_value = account_changes.storage_changes.entry(*slot).or_default();
-                slot_value.insert(index, value.present_value());
-            }
-        }
-
-        // Storage Reads
-        for (slot, _) in account.storage.iter() {
-            if account_changes.storage_changes.contains_key(slot) {
-                continue; // Already recorded in writes
-            } else {
-                account_changes.storage_reads.insert(*slot);
-            }
-        }
-
-        // Balance Changes
-        if account.info.balance != initial_account.balance {
-            account_changes
-                .balance_changes
-                .insert(index, account.info.balance);
-        }
-
-        // Nonce Changes
-        account_changes
-            .nonce_changes
-            .insert(index, account.info.nonce);
-
->>>>>>> 4e65cff8
         // Code Changes
         let final_code = account.info.code.as_ref().map(|b| b.to_owned());
         if let Some(final_code) = final_code {
