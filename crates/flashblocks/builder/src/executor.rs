<<<<<<< HEAD
use alloy_consensus::{Block, Header, Transaction, TxReceipt};
use alloy_eips::{Decodable2718, Encodable2718};
use alloy_op_evm::block::receipt_builder::OpReceiptBuilder;
use alloy_op_evm::{OpBlockExecutionCtx, OpBlockExecutor, OpBlockExecutorFactory, OpEvmFactory};
use alloy_primitives::{keccak256, Address, FixedBytes, U256};
use dashmap::DashMap;
use eyre::eyre::{eyre, OptionExt as _};
=======
use alloy_consensus::{Block, Transaction, TxReceipt};
use alloy_eips::eip2718::WithEncoded;
use alloy_eips::eip4895::Withdrawals;
use alloy_eips::{Decodable2718, Encodable2718};
use alloy_op_evm::block::receipt_builder::OpReceiptBuilder;
use alloy_op_evm::{OpBlockExecutionCtx, OpBlockExecutor, OpBlockExecutorFactory, OpEvmFactory};
use alloy_rpc_types_engine::PayloadId;
use eyre::eyre::OptionExt as _;
>>>>>>> 5b4884ed
use flashblocks_p2p::protocol::handler::FlashblocksHandle;
use flashblocks_primitives::access_list::FlashblockAccessList;
use flashblocks_primitives::p2p::AuthorizedPayload;
use flashblocks_primitives::primitives::FlashblocksPayloadV1;
use futures::StreamExt as _;
<<<<<<< HEAD
use op_alloy_consensus::OpTxEnvelope;
=======
use op_alloy_consensus::{encode_holocene_extra_data, OpTxEnvelope};
>>>>>>> 5b4884ed
use parking_lot::RwLock;
use reth::core::primitives::Receipt;
use reth::revm::database::StateProviderDatabase;
use reth::revm::State;
<<<<<<< HEAD
use reth_chain_state::{ExecutedBlockWithTrieUpdates, ExecutedTrieUpdates};
=======
use reth_basic_payload_builder::{BuildOutcomeKind, PayloadConfig};
use reth_chain_state::ExecutedBlockWithTrieUpdates;
>>>>>>> 5b4884ed
use reth_evm::block::{BlockExecutorFactory, BlockExecutorFor};
use reth_evm::execute::{
    BasicBlockBuilder, BlockAssembler, BlockAssemblerInput, BlockBuilder, BlockBuilderOutcome,
    ExecutorTx,
};
use reth_evm::op_revm::{OpHaltReason, OpSpecId};
use reth_evm::{
    block::{BlockExecutionError, BlockExecutor, CommitChanges, ExecutableTx},
    Database, FromRecoveredTx, FromTxWithEncoded, OnStateHook,
};
<<<<<<< HEAD
use reth_evm::{ConfigureEvm, Evm, EvmEnv, EvmFactory};
use reth_node_api::{BuiltPayload as _, FullNodeTypes, NodeTypes, PayloadBuilderError};
=======
use reth_evm::{Evm, EvmFactory};
use reth_node_api::{BuiltPayload as _, Events, FullNodeTypes, NodeTypes};
>>>>>>> 5b4884ed
use reth_node_builder::BuilderContext;
use reth_optimism_chainspec::OpChainSpec;
use reth_optimism_evm::OpNextBlockEnvAttributes;
use reth_optimism_forks::OpHardforks;
<<<<<<< HEAD
use reth_optimism_node::{OpBlockAssembler, OpBuiltPayload, OpEvmConfig, OpRethReceiptBuilder};
=======
use reth_optimism_node::{
    OpBlockAssembler, OpBuiltPayload, OpDAConfig, OpEngineTypes, OpEvmConfig,
    OpPayloadBuilderAttributes, OpRethReceiptBuilder,
};
>>>>>>> 5b4884ed
use reth_optimism_primitives::{DepositReceipt, OpPrimitives, OpReceipt, OpTransactionSigned};
use reth_primitives::{transaction::SignedTransaction, SealedHeader};
use reth_primitives::{NodePrimitives, Recovered, RecoveredBlock};
use reth_provider::{
    BlockExecutionResult, ExecutionOutcome, HeaderProvider, StateProvider, StateProviderFactory,
};
use reth_trie_common::updates::TrieUpdates;
use reth_trie_common::{HashedPostState, KeccakKeyHasher};
use revm::context::result::{ExecutionResult, ResultAndState};
use revm::database::states::bundle_state::BundleRetention;
use revm::database::states::reverts::Reverts;
<<<<<<< HEAD
use revm::database::{BundleAccount, BundleState};
use std::collections::{HashMap, HashSet};
=======
use revm::database::BundleState;
use std::collections::HashSet;
>>>>>>> 5b4884ed
use std::sync::Arc;
use tokio::sync::broadcast;
use tracing::{error, trace};

use crate::access_list::FlashblockAccessListConstruction;
use flashblocks_primitives::flashblocks::{Flashblock, Flashblocks};

/// A Block Executor for Optimism that can load pre state from previous flashblocks.
<<<<<<< HEAD
pub struct FlashblocksBlockExecutor<Evm, R, Spec>
where
    R: OpReceiptBuilder,
{
    inner: OpBlockExecutor<Evm, R, Spec>,
    flashblock_access_list: FlashblockAccessListConstruction,
    min_tx_index: u64,
    max_tx_index: u64,
=======
pub struct FlashblocksBlockExecutor<Evm, R: OpReceiptBuilder, Spec> {
    inner: OpBlockExecutor<Evm, R, Spec>,
>>>>>>> 5b4884ed
}

impl<'db, DB, E, R, Spec> FlashblocksBlockExecutor<E, R, Spec>
where
    DB: Database + 'db,
    E: Evm<
        DB = &'db mut State<DB>,
        Tx: FromRecoveredTx<R::Transaction> + FromTxWithEncoded<R::Transaction>,
    >,
    R: OpReceiptBuilder<Transaction: Transaction + Encodable2718, Receipt: TxReceipt>,
    Spec: OpHardforks + Clone,
{
    /// Creates a new [`FlashblocksBlockExecutor`].
    pub fn new(evm: E, ctx: OpBlockExecutionCtx, spec: Spec, receipt_builder: R) -> Self {
<<<<<<< HEAD
        let executor = OpBlockExecutor::new(evm, ctx, spec, receipt_builder);

        Self {
            inner: executor,
            flashblock_access_list: FlashblockAccessListConstruction {
                changes: DashMap::new(),
            },
            max_tx_index: Default::default(),
            min_tx_index: Default::default(),
        }
=======
        let inner = OpBlockExecutor::new(evm, ctx, spec, receipt_builder);
        Self { inner }
>>>>>>> 5b4884ed
    }

    /// Extends the [`BundleState`] of the executor with a specified pre-image.
    ///
    /// This should be used _only_ when initializing the executor
    pub fn with_bundle_prestate(mut self, pre_state: BundleState) -> Self {
        self.evm_mut().db_mut().bundle_state.extend(pre_state);
        self
    }

    /// Extends the receipts to reflect the aggregated execution result
    pub fn with_receipts(mut self, receipts: Vec<R::Receipt>) -> Self {
<<<<<<< HEAD
        // Update Access list transaction indices
        self.min_tx_index = receipts.len() as u64;
        self.max_tx_index = self.min_tx_index;
=======
>>>>>>> 5b4884ed
        self.inner.receipts.extend_from_slice(&receipts);
        self
    }

    /// Extends the gas used to reflect the aggregated execution result
    pub fn with_gas_used(mut self, gas_used: u64) -> Self {
        self.inner.gas_used += gas_used;
        self
    }

    /// Takes ownership of the state hook and returns a [`FlashblockAccessListConstruction`].
    pub fn access_list(&self) -> &FlashblockAccessListConstruction {
        &self.flashblock_access_list
    }

    /// Records the transitions from the EVM's database into the access list construction.
    fn record_transitions(&mut self) {
        // TODO: Double check this
        self.max_tx_index = 1 + self.inner.receipts.len() as u64;
        let transitions = self.evm().db().transition_state.as_ref();
        self.flashblock_access_list
            .on_state_transition(transitions, self.inner.receipts.len());
    }

    #[expect(clippy::type_complexity)]
    pub fn finish_with_access_list(
        self,
    ) -> Result<
        (
            E,
            BlockExecutionResult<R::Receipt>,
            FlashblockAccessListConstruction,
            u64,
            u64,
        ),
        BlockExecutionError,
    > {
        let (min_tx_index, max_tx_index) = (self.min_tx_index, self.max_tx_index);
        let (evm, result) = self.inner.finish()?;
        let access_list = self.flashblock_access_list.clone();
        Ok((evm, result, access_list, min_tx_index, max_tx_index))
    }
}

impl<'db, DB, E, R, Spec> BlockExecutor for FlashblocksBlockExecutor<E, R, Spec>
where
    DB: Database + 'db,
    E: Evm<
        DB = &'db mut State<DB>,
        Tx: FromRecoveredTx<R::Transaction> + FromTxWithEncoded<R::Transaction>,
    >,
    R: OpReceiptBuilder<Transaction: Transaction + Encodable2718, Receipt: TxReceipt>,
    Spec: OpHardforks + Clone,
{
    type Transaction = R::Transaction;
    type Receipt = R::Receipt;
    type Evm = E;

    fn apply_pre_execution_changes(&mut self) -> Result<(), BlockExecutionError> {
<<<<<<< HEAD
        let res = self.inner.apply_pre_execution_changes();
        self.record_transitions();
        res
    }

    fn execute_transaction(
        &mut self,
        tx: impl ExecutableTx<Self>,
    ) -> Result<u64, BlockExecutionError> {
        self.execute_transaction_without_commit(&tx)
            .and_then(|output| self.commit_transaction(output, &tx))
=======
        self.inner.apply_pre_execution_changes()
>>>>>>> 5b4884ed
    }

    fn execute_transaction_with_commit_condition(
        &mut self,
        tx: impl ExecutableTx<Self>,
        f: impl FnOnce(&ExecutionResult<<Self::Evm as Evm>::HaltReason>) -> CommitChanges,
    ) -> Result<Option<u64>, BlockExecutionError> {
        self.inner.execute_transaction_with_commit_condition(tx, f)
    }

    fn execute_transaction_without_commit(
        &mut self,
        tx: impl ExecutableTx<Self>,
    ) -> Result<ResultAndState<<Self::Evm as Evm>::HaltReason>, BlockExecutionError> {
        self.inner.execute_transaction_without_commit(tx)
    }

    fn commit_transaction(
        &mut self,
        output: ResultAndState<<Self::Evm as Evm>::HaltReason>,
        tx: impl ExecutableTx<Self>,
    ) -> Result<u64, BlockExecutionError> {
<<<<<<< HEAD
        let res = self.inner.commit_transaction(output, tx);
        self.record_transitions();
        res
    }

    fn finish(self) -> Result<(Self::Evm, BlockExecutionResult<R::Receipt>), BlockExecutionError> {
        let access_list = self.flashblock_access_list.clone();
        let index = self.inner.receipts.len();
        let res = self.inner.finish();
        if let Ok((evm, _)) = &res {
            access_list.on_state_transition(evm.db().transition_state.as_ref(), index);
        }

        res
    }

    fn evm_mut(&mut self) -> &mut Self::Evm {
        self.inner.evm_mut()
=======
        self.inner.commit_transaction(output, tx)
    }

    fn finish(self) -> Result<(Self::Evm, BlockExecutionResult<R::Receipt>), BlockExecutionError> {
        self.inner.finish()
    }

    fn set_state_hook(&mut self, hook: Option<Box<dyn OnStateHook>>) {
        self.inner.set_state_hook(hook)
    }

    fn evm_mut(&mut self) -> &mut Self::Evm {
        &mut self.inner.evm
>>>>>>> 5b4884ed
    }

    fn evm(&self) -> &Self::Evm {
        self.inner.evm()
<<<<<<< HEAD
    }

    fn set_state_hook(&mut self, hook: Option<Box<dyn OnStateHook>>) {
        self.inner.set_state_hook(hook)
=======
>>>>>>> 5b4884ed
    }
}

/// Ethereum block executor factory.
#[derive(Debug, Clone)]
pub struct FlashblocksBlockExecutorFactory {
    inner: OpBlockExecutorFactory<OpRethReceiptBuilder, OpChainSpec>,
    pre_state: Option<BundleState>,
}

impl FlashblocksBlockExecutorFactory {
    /// Creates a new [`OpBlockExecutorFactory`] with the given spec, [`EvmFactory`], and
    /// [`OpReceiptBuilder`].
    pub const fn new(
        receipt_builder: OpRethReceiptBuilder,
        spec: OpChainSpec,
        evm_factory: OpEvmFactory,
    ) -> Self {
        Self {
            inner: OpBlockExecutorFactory::new(receipt_builder, spec, evm_factory),
            pre_state: None,
        }
    }

    /// Exposes the chain specification.
    pub const fn spec(&self) -> &OpChainSpec {
        self.inner.spec()
    }

    /// Exposes the EVM factory.
    pub const fn evm_factory(&self) -> &OpEvmFactory {
        self.inner.evm_factory()
    }

    pub const fn take_bundle(&mut self) -> Option<BundleState> {
        self.pre_state.take()
    }

    /// Sets the pre-state for the block executor factory.
    pub fn set_pre_state(&mut self, pre_state: BundleState) {
        self.pre_state = Some(pre_state);
    }
}

impl BlockExecutorFactory for FlashblocksBlockExecutorFactory {
    type EvmFactory = OpEvmFactory;
    type ExecutionCtx<'a> = OpBlockExecutionCtx;
    type Transaction = OpTransactionSigned;
    type Receipt = OpReceipt;

    fn evm_factory(&self) -> &Self::EvmFactory {
        self.inner.evm_factory()
    }

    fn create_executor<'a, DB, I>(
        &'a self,
        evm: <OpEvmFactory as EvmFactory>::Evm<&'a mut State<DB>, I>,
        ctx: Self::ExecutionCtx<'a>,
    ) -> impl BlockExecutorFor<'a, Self, DB, I>
    where
        DB: Database + 'a,
        I: revm::Inspector<<OpEvmFactory as EvmFactory>::Context<&'a mut State<DB>>> + 'a,
    {
        if let Some(pre_state) = &self.pre_state {
            return FlashblocksBlockExecutor::new(
                evm,
                ctx,
                self.spec().clone(),
                OpRethReceiptBuilder::default(),
            )
            .with_bundle_prestate(pre_state.clone()); // TODO: Terrible clone here
        }

        FlashblocksBlockExecutor::new(
            evm,
            ctx,
            self.spec().clone(),
            OpRethReceiptBuilder::default(),
        )
    }
}

/// Block builder for Optimism.
#[derive(Debug)]
pub struct FlashblocksBlockAssembler {
    inner: OpBlockAssembler<OpChainSpec>,
}

impl FlashblocksBlockAssembler {
    /// Creates a new [`OpBlockAssembler`].
    pub const fn new(chain_spec: Arc<OpChainSpec>) -> Self {
        Self {
            inner: OpBlockAssembler::new(chain_spec),
        }
    }
}

impl FlashblocksBlockAssembler {
    /// Builds a block for `input` without any bounds on header `H`.
    pub fn assemble_block<
        F: for<'a> BlockExecutorFactory<
            ExecutionCtx<'a> = OpBlockExecutionCtx,
            Transaction: SignedTransaction,
            Receipt: Receipt + DepositReceipt,
        >,
        H,
    >(
        &self,
        input: BlockAssemblerInput<'_, '_, F, H>,
    ) -> Result<Block<F::Transaction>, BlockExecutionError> {
        self.inner.assemble_block(input)
    }
}

impl Clone for FlashblocksBlockAssembler {
    fn clone(&self) -> Self {
        Self {
            inner: self.inner.clone(),
        }
    }
}

impl<F> BlockAssembler<F> for FlashblocksBlockAssembler
where
    F: for<'a> BlockExecutorFactory<
        ExecutionCtx<'a> = OpBlockExecutionCtx,
        Transaction: SignedTransaction,
        Receipt: Receipt + DepositReceipt,
    >,
{
    type Block = Block<F::Transaction>;

    fn assemble_block(
        &self,
        input: BlockAssemblerInput<'_, '_, F>,
    ) -> Result<Self::Block, BlockExecutionError> {
        self.assemble_block(input)
    }
}

/// A wrapper around the [`BasicBlockBuilder`] for flashblocks.
pub struct FlashblocksBlockBuilder<'a, N: NodePrimitives, Evm> {
    pub inner: BasicBlockBuilder<
        'a,
        FlashblocksBlockExecutorFactory,
        FlashblocksBlockExecutor<Evm, OpRethReceiptBuilder, OpChainSpec>,
        OpBlockAssembler<OpChainSpec>,
        N,
    >,
}

impl<'a, N: NodePrimitives, Evm> FlashblocksBlockBuilder<'a, N, Evm> {
    /// Creates a new [`FlashblocksBlockBuilder`] with the given executor factory and assembler.
    pub fn new(
        ctx: OpBlockExecutionCtx,
        parent: &'a SealedHeader<N::BlockHeader>,
        executor: FlashblocksBlockExecutor<Evm, OpRethReceiptBuilder, OpChainSpec>,
        transactions: Vec<Recovered<N::SignedTx>>,
        chain_spec: Arc<OpChainSpec>,
    ) -> Self {
        Self {
            inner: BasicBlockBuilder {
                executor,
                assembler: OpBlockAssembler::new(chain_spec),
                ctx,
                parent,
                transactions,
            },
        }
    }
}

impl<'a, DB, N, E> BlockBuilder for FlashblocksBlockBuilder<'a, N, E>
where
    DB: Database + 'a,
    N: NodePrimitives<
        Receipt = OpReceipt,
        SignedTx = OpTransactionSigned,
        Block = alloy_consensus::Block<OpTransactionSigned>,
        BlockHeader = alloy_consensus::Header,
    >,
    E: Evm<
        DB = &'a mut State<DB>,
        Tx: FromRecoveredTx<OpTransactionSigned> + FromTxWithEncoded<OpTransactionSigned>,
        Spec = OpSpecId,
        HaltReason = OpHaltReason,
    >,
{
    type Primitives = N;
    type Executor = FlashblocksBlockExecutor<E, OpRethReceiptBuilder, OpChainSpec>;

    fn apply_pre_execution_changes(&mut self) -> Result<(), BlockExecutionError> {
        self.inner.apply_pre_execution_changes()
    }

    fn execute_transaction_with_commit_condition(
        &mut self,
        tx: impl ExecutorTx<Self::Executor>,
        f: impl FnOnce(
            &ExecutionResult<<<Self::Executor as BlockExecutor>::Evm as Evm>::HaltReason>,
        ) -> CommitChanges,
    ) -> Result<Option<u64>, BlockExecutionError> {
        self.inner.execute_transaction_with_commit_condition(tx, f)
    }

    fn finish(
        self,
        state: impl StateProvider,
    ) -> Result<BlockBuilderOutcome<N>, BlockExecutionError> {
        let (evm, result) = self.inner.executor.finish()?;
        let (db, evm_env) = evm.finish();

        // merge all transitions into bundle state
        db.merge_transitions(BundleRetention::Reverts);

        // flatten reverts into a single reverts as the bundle is re-used across multiple payloads
        // which represent a single atomic state transition. therefore reverts should have length 1
        // we only retain the first occurance of a revert for any given account.
        let flattened = db
            .bundle_state
            .reverts
            .iter()
            .flatten()
            .scan(HashSet::new(), |visited, (acc, revert)| {
                if visited.insert(acc) {
                    Some((*acc, revert.clone()))
                } else {
                    None
                }
            })
            .collect();

        db.bundle_state.reverts = Reverts::new(vec![flattened]);

        // calculate the state root
        let hashed_state = state.hashed_post_state(&db.bundle_state);
        let (state_root, trie_updates) = state
            .state_root_with_updates(hashed_state.clone())
            .map_err(BlockExecutionError::other)?;

        let (transactions, senders) = self
            .inner
            .transactions
            .into_iter()
            .map(|tx| tx.into_parts())
            .unzip();

        let block = self.inner.assembler.assemble_block(BlockAssemblerInput::<
            '_,
            '_,
            FlashblocksBlockExecutorFactory,
        >::new(
            evm_env,
            self.inner.ctx,
            self.inner.parent,
            transactions,
            &result,
            &db.bundle_state,
            &state,
            state_root,
        ))?;

        let block = RecoveredBlock::new_unhashed(block, senders);

        Ok(BlockBuilderOutcome {
            execution_result: result,
            hashed_state,
            trie_updates,
            block,
        })
    }

    fn executor_mut(&mut self) -> &mut Self::Executor {
        self.inner.executor_mut()
    }

    fn executor(&self) -> &Self::Executor {
        self.inner.executor()
    }

    fn into_executor(self) -> Self::Executor {
        self.inner.into_executor()
    }
}

impl<'a, DB, N, E> FlashblocksBlockBuilder<'a, N, E>
where
    DB: Database + 'a,
    N: NodePrimitives<
        Receipt = OpReceipt,
        SignedTx = OpTransactionSigned,
        Block = alloy_consensus::Block<OpTransactionSigned>,
        BlockHeader = alloy_consensus::Header,
    >,
    E: Evm<
        DB = &'a mut State<DB>,
        Tx: FromRecoveredTx<OpTransactionSigned> + FromTxWithEncoded<OpTransactionSigned>,
        Spec = OpSpecId,
        HaltReason = OpHaltReason,
    >,
{
    // TODO: unify duplicate code
    pub fn finish_with_access_list(
        self,
        state: impl StateProvider,
    ) -> Result<(BlockBuilderOutcome<N>, FlashblockAccessList), BlockExecutionError> {
        let (evm, result, access_list, min_tx_index, max_tx_index) =
            self.inner.executor.finish_with_access_list()?;

        let (db, evm_env) = evm.finish();

        // merge all transitions into bundle state
        db.merge_transitions(BundleRetention::Reverts);

        // flatten reverts into a single reverts as the bundle is re-used across multiple payloads
        // which represent a single atomic state transition. therefore reverts should have length 1
        // we only retain the first occurance of a revert for any given account.
        let flattened = db
            .bundle_state
            .reverts
            .iter()
            .flatten()
            .scan(HashSet::new(), |visited, (acc, revert)| {
                if visited.insert(acc) {
                    Some((*acc, revert.clone()))
                } else {
                    None
                }
            })
            .collect();

        db.bundle_state.reverts = Reverts::new(vec![flattened]);

        // calculate the state root
        let hashed_state = state.hashed_post_state(&db.bundle_state);
        let (state_root, trie_updates) = state
            .state_root_with_updates(hashed_state.clone())
            .map_err(BlockExecutionError::other)?;

        let (transactions, senders) = self
            .inner
            .transactions
            .into_iter()
            .map(|tx| tx.into_parts())
            .unzip();

        let block = self.inner.assembler.assemble_block(BlockAssemblerInput::<
            '_,
            '_,
            FlashblocksBlockExecutorFactory,
        >::new(
            evm_env,
            self.inner.ctx,
            self.inner.parent,
            transactions,
            &result,
            &db.bundle_state,
            &state,
            state_root,
        ))?;

        let block = RecoveredBlock::new_unhashed(block, senders);

        Ok((
            BlockBuilderOutcome {
                execution_result: result,
                hashed_state,
                trie_updates,
                block,
            },
            access_list.build(min_tx_index, max_tx_index),
        ))
    }
}

/// The current state of all known pre confirmations received over the P2P layer
/// or generated from the payload building job of this node.
///
/// The state is flushed when FCU is received with a parent hash that matches the block hash
/// of the latest pre confirmation _or_ when an FCU is received that does not match the latest pre confirmation,
/// in which case the pre confirmations were not included as part of the canonical chain.
#[derive(Debug, Clone)]
pub struct FlashblocksStateExecutor {
    inner: Arc<RwLock<FlashblocksStateExecutorInner>>,
    p2p_handle: FlashblocksHandle,
    pending_block: tokio::sync::watch::Sender<Option<ExecutedBlockWithTrieUpdates<OpPrimitives>>>,
}

#[derive(Debug, Clone)]
pub struct FlashblocksStateExecutorInner {
    /// List of flashblocks for the current payload
    flashblocks: Flashblocks,
    /// The latest built payload with its associated flashblock index
    latest_payload: Option<(OpBuiltPayload, u64)>,
    payload_events: Option<broadcast::Sender<Events<OpEngineTypes>>>,
}

impl FlashblocksStateExecutor {
    /// Creates a new instance of [`FlashblocksStateExecutor`].
    ///
    /// This function spawn a task that handles updates. It should only be called once.
    pub fn new(
        p2p_handle: FlashblocksHandle,
        pending_block: tokio::sync::watch::Sender<
            Option<ExecutedBlockWithTrieUpdates<OpPrimitives>>,
        >,
    ) -> Self {
        let inner = Arc::new(RwLock::new(FlashblocksStateExecutorInner {
            flashblocks: Default::default(),
            latest_payload: None,
            payload_events: None,
        }));

        Self {
            inner,
            p2p_handle,
            pending_block,
        }
    }

    /// Launches the executor to listen for new flashblocks and build payloads.
    pub fn launch<Node>(&self, ctx: &BuilderContext<Node>, evm_config: OpEvmConfig)
    where
        Node: FullNodeTypes,
        Node::Provider: StateProviderFactory + HeaderProvider<Header = alloy_consensus::Header>,
        Node::Types: NodeTypes<ChainSpec = OpChainSpec>,
    {
        let mut stream = self.p2p_handle.flashblock_stream();
        let this = self.clone();
        let provider = ctx.provider().clone();
        let chain_spec = ctx.chain_spec().clone();

        let pending_block = self.pending_block.clone();

        ctx.task_executor()
            .spawn_critical("flashblocks executor", async move {
                while let Some(flashblock) = stream.next().await {
                    let provider = provider.clone();
                    if let Err(e) = process_flashblock(
                        provider,
                        &evm_config,
                        &this,
                        &chain_spec,
                        flashblock,
                        pending_block.clone(),
                    ) {
                        error!("error processing flashblock: {e:?}")
                    }
                }
            });
    }

    pub fn publish_built_payload(
        &self,
        authorized_payload: AuthorizedPayload<FlashblocksPayloadV1>,
        built_payload: OpBuiltPayload,
    ) -> eyre::Result<()> {
        let flashblock = authorized_payload.msg().clone();

        let FlashblocksStateExecutorInner {
            ref mut flashblocks,
            ref mut latest_payload,
            ..
        } = *self.inner.write();

        let index = flashblock.index;
        let flashblock = Flashblock { flashblock };
        flashblocks.push(flashblock.clone())?;

        *latest_payload = Some((built_payload, index));

        self.p2p_handle.publish_new(authorized_payload.clone())?;

        Ok(())
    }

    /// Returns a reference to the latest flashblock.
    pub fn last(&self) -> Flashblock {
        self.inner.read().flashblocks.last().clone()
    }

    /// Returns a reference to the latest flashblock.
    pub fn flashblocks(&self) -> Flashblocks {
        self.inner.read().flashblocks.clone()
    }

    /// Returns a receiver for the pending block.
    pub fn pending_block(
        &self,
    ) -> tokio::sync::watch::Receiver<Option<ExecutedBlockWithTrieUpdates<OpPrimitives>>> {
        self.pending_block.subscribe()
    }

    /// Registers a new broadcast channel for built payloads.
    pub fn register_payload_events(&self, tx: broadcast::Sender<Events<OpEngineTypes>>) {
        self.inner.write().payload_events = Some(tx);
    }

    /// Broadcasts a new payload to cache in the in memory tree.
    pub fn broadcast_payload(
        &self,
        event: Events<OpEngineTypes>,
        payload_events: Option<broadcast::Sender<Events<OpEngineTypes>>>,
    ) -> eyre::Result<()> {
        if let Some(payload_events) = payload_events {
            if let Err(e) = payload_events.send(event) {
                error!("error broadcasting payload: {e:?}");
            }
        }
        Ok(())
    }
}

fn process_flashblock<Provider>(
    provider: Provider,
    evm_config: &OpEvmConfig,
    state_executor: &FlashblocksStateExecutor,
    chain_spec: &OpChainSpec,
    flashblock: FlashblocksPayloadV1,
    pending_block: tokio::sync::watch::Sender<Option<ExecutedBlockWithTrieUpdates<OpPrimitives>>>,
) -> eyre::Result<()>
where
    Provider:
        StateProviderFactory + HeaderProvider<Header = alloy_consensus::Header> + Clone + 'static,
{
    trace!(target: "flashblocks::state_executor",id = %flashblock.payload_id, index = %flashblock.index, "processing flashblock");

    let FlashblocksStateExecutorInner {
        ref mut flashblocks,
        ref mut latest_payload,
        ref mut payload_events,
    } = *state_executor.inner.write();

    let flashblock = Flashblock { flashblock };

    if let Some(latest_payload) = latest_payload {
        if latest_payload.0.id() == flashblock.flashblock.payload_id
            && latest_payload.1 >= flashblock.flashblock.index
        {
            // Already processed this flashblock. This happens when set directly
            // from publish_build_payload. Since we already built the payload, no need
            // to do it again.
            pending_block.send_replace(latest_payload.0.executed_block());
            return Ok(());
        }
    }

    // If for whatever reason we are not processing flashblocks in order
    // we will error and return here.
    let base = if flashblocks.is_new_payload(&flashblock)? {
        *latest_payload = None;
        // safe unwrap from check in is_new_payload
        flashblock.base().unwrap()
    } else {
        flashblocks.base()
    };

<<<<<<< HEAD
    let flashblock = flashblocks.last();
    let base = flashblocks.base();
=======
    let diff = &flashblock.flashblock.diff;
    let index = flashblock.flashblock.index;
    let cancel = CancelOnDrop::default();
>>>>>>> 5b4884ed

    let transactions = diff
        .transactions
        .iter()
        .map(|b| {
            let tx: OpTxEnvelope = Decodable2718::decode_2718_exact(b)?;
            Ok(tx.try_into_recovered().unwrap())
        })
        .collect::<eyre::Result<Vec<_>>>()?;

<<<<<<< HEAD
    let senders = transactions
        .clone()
        .into_iter()
        .map(|tx| tx.into_parts().1)
        .collect::<Vec<_>>();

    let sealed_header = provider
        .sealed_header_by_hash(base.parent_hash)?
        .ok_or_eyre(format!("missing sealed header: {}", base.parent_hash))?;

    // We can now create the block executor, and transform the BAL into the expected hashed post state.
    //
    // Transaction Execution, and State Transition can be performed in parellel.
    // We need to ensure that transaction execution produces the same BAL as provided in the flashblock.

    let provider_clone = provider.clone();
    let evm_config = evm_config.clone();
    let base = base.clone();

    let latest_bundle = latest_payload.as_ref().map(|(p, _)| {
        p.executed_block()
            .unwrap()
            .block
            .execution_output
            .bundle
            .clone()
    });

    let state_provider = Arc::new(provider_clone.state_by_block_hash(sealed_header.hash())?);

    let sealed_header = Arc::new(
        provider_clone
            .sealed_header_by_hash(base.clone().parent_hash)?
            .ok_or_eyre(format!(
                "missing sealed header: {}",
                base.clone().parent_hash
            ))?,
    );

    let attributes = OpNextBlockEnvAttributes {
        timestamp: base.timestamp,
        suggested_fee_recipient: base.fee_recipient,
        prev_randao: base.prev_randao,
        gas_limit: base.gas_limit,
=======
    let eth_attrs = EthPayloadBuilderAttributes {
        id: PayloadId(flashblock.payload_id().to_owned()),
        parent: base.parent_hash,
        timestamp: base.timestamp,
        suggested_fee_recipient: base.fee_recipient,
        prev_randao: base.prev_randao,
        withdrawals: Withdrawals(diff.withdrawals.clone()),
>>>>>>> 5b4884ed
        parent_beacon_block_root: Some(base.parent_beacon_block_root),
        extra_data: base.extra_data.clone(),
    };

    // Prepare EVM.
    let execution_context = OpBlockExecutionCtx {
        parent_hash: base.parent_hash,
        parent_beacon_block_root: Some(base.parent_beacon_block_root),
        extra_data: base.extra_data.clone(),
    };

    let execution_context_clone = execution_context.clone();

    let state_provider_clone = state_provider.clone();
    let state_provider_clone2 = state_provider.clone();

    let sealed_header_clone = sealed_header.clone();
    let transactions_clone = transactions.clone();

    let (execution_result, state_root_result) =
        if let Some(access_list_data) = flashblock.diff.access_list_data.as_ref() {
            let (execution_result, state_root_result) = rayon::join(
                move || {
                    execute_transactions(
                        transactions_clone.clone(),
                        access_list_data.access_list_hash,
                        &evm_config,
                        sealed_header.clone(),
                        state_provider_clone.clone(),
                        &attributes,
                        latest_bundle,
                        execution_context_clone.clone(),
                        chain_spec,
                    )
                },
                move || {
                    let optimistic_bundle: HashMap<Address, BundleAccount> =
                        access_list_data.access_list.clone().into();

                    compute_state_root(state_provider_clone2.clone(), &optimistic_bundle)
                },
            );

            (execution_result?, state_root_result?)
        } else {
            todo!()
        };

    let (bundle_state, block_execution_result, _access_list, evm_env) = execution_result;
    let (state_root, trie_updates, hashed_state) = state_root_result;

    let block_assembler = FlashblocksBlockAssembler::new(Arc::new(chain_spec.clone()));

    let block = block_assembler.assemble_block(BlockAssemblerInput::<
        '_,
        '_,
        FlashblocksBlockExecutorFactory,
    >::new(
        evm_env,
        execution_context.clone(),
        &sealed_header_clone.clone(),
        transactions
            .into_iter()
            .map(|tx| tx.into_parts().0)
            .collect(),
        &block_execution_result,
        &bundle_state,
        &state_provider,
        state_root,
    ))?;

<<<<<<< HEAD
    let block = RecoveredBlock::new_unhashed(block, senders);
    let sealed_block = Arc::new(block.sealed_block().clone());

    let recovered_block = Arc::new(block);

    trace!(target: "flashblocks::state_executor", hash = %recovered_block.hash(), "setting latest payload");

    let execution_outcome = ExecutionOutcome::new(
        bundle_state.clone(),
        vec![block_execution_result.receipts],
        0,
        vec![block_execution_result.requests],
    );

    let executed_block = ExecutedBlockWithTrieUpdates::new(
        recovered_block,
        Arc::new(execution_outcome),
        Arc::new(hashed_state),
        ExecutedTrieUpdates::Present(Arc::new(trie_updates)),
    );

    let payload = OpBuiltPayload::new(
        flashblock.payload_id,
        sealed_block,
        U256::ZERO,
        Some(executed_block),
    );

    // construct the full payload
    *latest_payload = Some((payload.clone(), flashblock.index));

=======
    trace!(target: "flashblocks::state_executor", hash = %payload.block().hash(), "setting latest payload");
    flashblocks.push(flashblock)?;
    *latest_payload = Some((payload.clone(), index));
>>>>>>> 5b4884ed
    pending_block.send_replace(payload.executed_block());

    state_executor.broadcast_payload(
        Events::BuiltPayload(payload.clone()),
        payload_events.clone(),
    )?;

    Ok(())
}

#[expect(clippy::too_many_arguments)]
fn execute_transactions(
    transactions: Vec<Recovered<OpTransactionSigned>>,
    provided_bal_hash: FixedBytes<32>,
    evm_config: &OpEvmConfig,
    sealed_header: Arc<SealedHeader<Header>>,
    state_provider: Arc<dyn StateProvider>,
    attributes: &OpNextBlockEnvAttributes,
    latest_bundle: Option<BundleState>,
    execution_context: OpBlockExecutionCtx,
    chain_spec: &OpChainSpec,
) -> Result<
    (
        BundleState,
        BlockExecutionResult<OpReceipt>,
        FlashblockAccessList,
        EvmEnv<OpSpecId>,
    ),
    eyre::Report,
> {
    // Prepare EVM environment.
    let evm_env = evm_config
        .next_evm_env(sealed_header.clone().header(), attributes)
        .map_err(PayloadBuilderError::other)?;

    let state = StateProviderDatabase::new(&state_provider);

    let mut state = if let Some(ref bundle) = latest_bundle {
        State::builder()
            .with_database(state)
            .with_bundle_prestate(bundle.clone())
            .with_bundle_update()
            .build()
    } else {
        State::builder()
            .with_database(state)
            .with_bundle_update()
            .build()
    };

    let evm = evm_config.evm_with_env(&mut state, evm_env);

    let mut executor = FlashblocksBlockExecutor::new(
        evm,
        execution_context.clone(),
        chain_spec,
        OpRethReceiptBuilder::default(),
    );

    if latest_bundle.is_none() {
        executor
            .apply_pre_execution_changes()
            .map_err(|e| eyre!(format!("failed to apply pre-execution changes: {e}")))?;
    }

    for transaction in transactions.iter() {
        executor
            .execute_transaction(transaction)
            .map_err(|e| eyre!(format!("failed to execute transaction: {e}")))?;
    }

    // Apply post execution changes
    let (evm, result, access_list, min_tx_index, max_tx_index) = executor
        .finish_with_access_list()
        .map_err(|e| eyre!(format!("failed to finish execution: {e}")))?;

    let access_list = access_list.build(min_tx_index, max_tx_index);

    // Validate the BAL matches the provided Flashblock BAL
    let expected_bal_hash = keccak256(alloy_rlp::encode(&access_list));

    if expected_bal_hash != provided_bal_hash {
        return Err(eyre!(format!(
            "Access List Hash does not match computed hash - expected {:#?} got {:#?}",
            expected_bal_hash, provided_bal_hash
        )));
    };

    let (db, env) = evm.finish();

    // merge changes into the db
    db.merge_transitions(BundleRetention::Reverts);

    // flatten reverts into a single reverts as the bundle is re-used across multiple payloads
    // which represent a single atomic state transition. therefore reverts should have length 1
    // we only retain the first occurance of a revert for any given account.
    let flattened = db
        .bundle_state
        .reverts
        .iter()
        .flatten()
        .scan(HashSet::new(), |visited, (acc, revert)| {
            if visited.insert(acc) {
                Some((*acc, revert.clone()))
            } else {
                None
            }
        })
        .collect();

    db.bundle_state.reverts = Reverts::new(vec![flattened]);

    Ok((db.bundle_state.clone(), result, access_list, env))
}

fn compute_state_root(
    state_provider: Arc<Box<dyn StateProvider>>,
    bundle: &HashMap<Address, BundleAccount>,
) -> Result<(FixedBytes<32>, TrieUpdates, HashedPostState), eyre::Report> {
    let bundle_state: HashMap<&Address, &BundleAccount> = bundle.iter().collect();

    // compute hashed post state
    let hashed_state = HashedPostState::from_bundle_state::<KeccakKeyHasher>(bundle_state);

    // compute state root & trie updates
    let (state_root, trie_updates) = state_provider
        .state_root_with_updates(hashed_state.clone())
        .map_err(BlockExecutionError::other)?;

    Ok((state_root, trie_updates, hashed_state))
}<|MERGE_RESOLUTION|>--- conflicted
+++ resolved
@@ -1,4 +1,3 @@
-<<<<<<< HEAD
 use alloy_consensus::{Block, Header, Transaction, TxReceipt};
 use alloy_eips::{Decodable2718, Encodable2718};
 use alloy_op_evm::block::receipt_builder::OpReceiptBuilder;
@@ -6,36 +5,17 @@
 use alloy_primitives::{keccak256, Address, FixedBytes, U256};
 use dashmap::DashMap;
 use eyre::eyre::{eyre, OptionExt as _};
-=======
-use alloy_consensus::{Block, Transaction, TxReceipt};
-use alloy_eips::eip2718::WithEncoded;
-use alloy_eips::eip4895::Withdrawals;
-use alloy_eips::{Decodable2718, Encodable2718};
-use alloy_op_evm::block::receipt_builder::OpReceiptBuilder;
-use alloy_op_evm::{OpBlockExecutionCtx, OpBlockExecutor, OpBlockExecutorFactory, OpEvmFactory};
-use alloy_rpc_types_engine::PayloadId;
-use eyre::eyre::OptionExt as _;
->>>>>>> 5b4884ed
 use flashblocks_p2p::protocol::handler::FlashblocksHandle;
 use flashblocks_primitives::access_list::FlashblockAccessList;
 use flashblocks_primitives::p2p::AuthorizedPayload;
 use flashblocks_primitives::primitives::FlashblocksPayloadV1;
 use futures::StreamExt as _;
-<<<<<<< HEAD
 use op_alloy_consensus::OpTxEnvelope;
-=======
-use op_alloy_consensus::{encode_holocene_extra_data, OpTxEnvelope};
->>>>>>> 5b4884ed
 use parking_lot::RwLock;
 use reth::core::primitives::Receipt;
 use reth::revm::database::StateProviderDatabase;
 use reth::revm::State;
-<<<<<<< HEAD
 use reth_chain_state::{ExecutedBlockWithTrieUpdates, ExecutedTrieUpdates};
-=======
-use reth_basic_payload_builder::{BuildOutcomeKind, PayloadConfig};
-use reth_chain_state::ExecutedBlockWithTrieUpdates;
->>>>>>> 5b4884ed
 use reth_evm::block::{BlockExecutorFactory, BlockExecutorFor};
 use reth_evm::execute::{
     BasicBlockBuilder, BlockAssembler, BlockAssemblerInput, BlockBuilder, BlockBuilderOutcome,
@@ -46,25 +26,15 @@
     block::{BlockExecutionError, BlockExecutor, CommitChanges, ExecutableTx},
     Database, FromRecoveredTx, FromTxWithEncoded, OnStateHook,
 };
-<<<<<<< HEAD
 use reth_evm::{ConfigureEvm, Evm, EvmEnv, EvmFactory};
-use reth_node_api::{BuiltPayload as _, FullNodeTypes, NodeTypes, PayloadBuilderError};
-=======
-use reth_evm::{Evm, EvmFactory};
-use reth_node_api::{BuiltPayload as _, Events, FullNodeTypes, NodeTypes};
->>>>>>> 5b4884ed
+use reth_node_api::{BuiltPayload as _, Events, FullNodeTypes, NodeTypes, PayloadBuilderError};
 use reth_node_builder::BuilderContext;
 use reth_optimism_chainspec::OpChainSpec;
 use reth_optimism_evm::OpNextBlockEnvAttributes;
 use reth_optimism_forks::OpHardforks;
-<<<<<<< HEAD
-use reth_optimism_node::{OpBlockAssembler, OpBuiltPayload, OpEvmConfig, OpRethReceiptBuilder};
-=======
 use reth_optimism_node::{
-    OpBlockAssembler, OpBuiltPayload, OpDAConfig, OpEngineTypes, OpEvmConfig,
-    OpPayloadBuilderAttributes, OpRethReceiptBuilder,
+    OpBlockAssembler, OpBuiltPayload, OpEngineTypes, OpEvmConfig, OpRethReceiptBuilder,
 };
->>>>>>> 5b4884ed
 use reth_optimism_primitives::{DepositReceipt, OpPrimitives, OpReceipt, OpTransactionSigned};
 use reth_primitives::{transaction::SignedTransaction, SealedHeader};
 use reth_primitives::{NodePrimitives, Recovered, RecoveredBlock};
@@ -76,13 +46,8 @@
 use revm::context::result::{ExecutionResult, ResultAndState};
 use revm::database::states::bundle_state::BundleRetention;
 use revm::database::states::reverts::Reverts;
-<<<<<<< HEAD
 use revm::database::{BundleAccount, BundleState};
 use std::collections::{HashMap, HashSet};
-=======
-use revm::database::BundleState;
-use std::collections::HashSet;
->>>>>>> 5b4884ed
 use std::sync::Arc;
 use tokio::sync::broadcast;
 use tracing::{error, trace};
@@ -91,7 +56,6 @@
 use flashblocks_primitives::flashblocks::{Flashblock, Flashblocks};
 
 /// A Block Executor for Optimism that can load pre state from previous flashblocks.
-<<<<<<< HEAD
 pub struct FlashblocksBlockExecutor<Evm, R, Spec>
 where
     R: OpReceiptBuilder,
@@ -100,10 +64,6 @@
     flashblock_access_list: FlashblockAccessListConstruction,
     min_tx_index: u64,
     max_tx_index: u64,
-=======
-pub struct FlashblocksBlockExecutor<Evm, R: OpReceiptBuilder, Spec> {
-    inner: OpBlockExecutor<Evm, R, Spec>,
->>>>>>> 5b4884ed
 }
 
 impl<'db, DB, E, R, Spec> FlashblocksBlockExecutor<E, R, Spec>
@@ -118,7 +78,6 @@
 {
     /// Creates a new [`FlashblocksBlockExecutor`].
     pub fn new(evm: E, ctx: OpBlockExecutionCtx, spec: Spec, receipt_builder: R) -> Self {
-<<<<<<< HEAD
         let executor = OpBlockExecutor::new(evm, ctx, spec, receipt_builder);
 
         Self {
@@ -129,10 +88,6 @@
             max_tx_index: Default::default(),
             min_tx_index: Default::default(),
         }
-=======
-        let inner = OpBlockExecutor::new(evm, ctx, spec, receipt_builder);
-        Self { inner }
->>>>>>> 5b4884ed
     }
 
     /// Extends the [`BundleState`] of the executor with a specified pre-image.
@@ -145,18 +100,16 @@
 
     /// Extends the receipts to reflect the aggregated execution result
     pub fn with_receipts(mut self, receipts: Vec<R::Receipt>) -> Self {
-<<<<<<< HEAD
         // Update Access list transaction indices
         self.min_tx_index = receipts.len() as u64;
         self.max_tx_index = self.min_tx_index;
-=======
->>>>>>> 5b4884ed
         self.inner.receipts.extend_from_slice(&receipts);
         self
     }
 
     /// Extends the gas used to reflect the aggregated execution result
     pub fn with_gas_used(mut self, gas_used: u64) -> Self {
+        self.inner.gas_used += gas_used;
         self.inner.gas_used += gas_used;
         self
     }
@@ -210,7 +163,6 @@
     type Evm = E;
 
     fn apply_pre_execution_changes(&mut self) -> Result<(), BlockExecutionError> {
-<<<<<<< HEAD
         let res = self.inner.apply_pre_execution_changes();
         self.record_transitions();
         res
@@ -222,9 +174,6 @@
     ) -> Result<u64, BlockExecutionError> {
         self.execute_transaction_without_commit(&tx)
             .and_then(|output| self.commit_transaction(output, &tx))
-=======
-        self.inner.apply_pre_execution_changes()
->>>>>>> 5b4884ed
     }
 
     fn execute_transaction_with_commit_condition(
@@ -247,7 +196,6 @@
         output: ResultAndState<<Self::Evm as Evm>::HaltReason>,
         tx: impl ExecutableTx<Self>,
     ) -> Result<u64, BlockExecutionError> {
-<<<<<<< HEAD
         let res = self.inner.commit_transaction(output, tx);
         self.record_transitions();
         res
@@ -266,32 +214,14 @@
 
     fn evm_mut(&mut self) -> &mut Self::Evm {
         self.inner.evm_mut()
-=======
-        self.inner.commit_transaction(output, tx)
-    }
-
-    fn finish(self) -> Result<(Self::Evm, BlockExecutionResult<R::Receipt>), BlockExecutionError> {
-        self.inner.finish()
+    }
+
+    fn evm(&self) -> &Self::Evm {
+        self.inner.evm()
     }
 
     fn set_state_hook(&mut self, hook: Option<Box<dyn OnStateHook>>) {
         self.inner.set_state_hook(hook)
-    }
-
-    fn evm_mut(&mut self) -> &mut Self::Evm {
-        &mut self.inner.evm
->>>>>>> 5b4884ed
-    }
-
-    fn evm(&self) -> &Self::Evm {
-        self.inner.evm()
-<<<<<<< HEAD
-    }
-
-    fn set_state_hook(&mut self, hook: Option<Box<dyn OnStateHook>>) {
-        self.inner.set_state_hook(hook)
-=======
->>>>>>> 5b4884ed
     }
 }
 
@@ -849,16 +779,10 @@
         flashblocks.base()
     };
 
-<<<<<<< HEAD
     let flashblock = flashblocks.last();
-    let base = flashblocks.base();
-=======
-    let diff = &flashblock.flashblock.diff;
-    let index = flashblock.flashblock.index;
-    let cancel = CancelOnDrop::default();
->>>>>>> 5b4884ed
-
-    let transactions = diff
+
+    let transactions = flashblock
+        .diff()
         .transactions
         .iter()
         .map(|b| {
@@ -867,7 +791,6 @@
         })
         .collect::<eyre::Result<Vec<_>>>()?;
 
-<<<<<<< HEAD
     let senders = transactions
         .clone()
         .into_iter()
@@ -912,15 +835,6 @@
         suggested_fee_recipient: base.fee_recipient,
         prev_randao: base.prev_randao,
         gas_limit: base.gas_limit,
-=======
-    let eth_attrs = EthPayloadBuilderAttributes {
-        id: PayloadId(flashblock.payload_id().to_owned()),
-        parent: base.parent_hash,
-        timestamp: base.timestamp,
-        suggested_fee_recipient: base.fee_recipient,
-        prev_randao: base.prev_randao,
-        withdrawals: Withdrawals(diff.withdrawals.clone()),
->>>>>>> 5b4884ed
         parent_beacon_block_root: Some(base.parent_beacon_block_root),
         extra_data: base.extra_data.clone(),
     };
@@ -941,7 +855,7 @@
     let transactions_clone = transactions.clone();
 
     let (execution_result, state_root_result) =
-        if let Some(access_list_data) = flashblock.diff.access_list_data.as_ref() {
+        if let Some(access_list_data) = flashblock.diff().access_list_data.as_ref() {
             let (execution_result, state_root_result) = rayon::join(
                 move || {
                     execute_transactions(
@@ -992,7 +906,6 @@
         state_root,
     ))?;
 
-<<<<<<< HEAD
     let block = RecoveredBlock::new_unhashed(block, senders);
     let sealed_block = Arc::new(block.sealed_block().clone());
 
@@ -1015,20 +928,15 @@
     );
 
     let payload = OpBuiltPayload::new(
-        flashblock.payload_id,
+        *flashblock.payload_id(),
         sealed_block,
         U256::ZERO,
         Some(executed_block),
     );
 
     // construct the full payload
-    *latest_payload = Some((payload.clone(), flashblock.index));
-
-=======
-    trace!(target: "flashblocks::state_executor", hash = %payload.block().hash(), "setting latest payload");
-    flashblocks.push(flashblock)?;
-    *latest_payload = Some((payload.clone(), index));
->>>>>>> 5b4884ed
+    *latest_payload = Some((payload.clone(), flashblock.flashblock.index));
+
     pending_block.send_replace(payload.executed_block());
 
     state_executor.broadcast_payload(
