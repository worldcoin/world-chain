[package]
name = "flashblocks-builder"
version.workspace = true
edition.workspace = true
rust-version.workspace = true
license.workspace = true


[dependencies]
# reth
reth.workspace = true
reth-basic-payload-builder.workspace = true
reth-chain-state.workspace = true
reth-chainspec.workspace = true
reth-provider.workspace = true
reth-primitives.workspace = true
reth-transaction-pool.workspace = true
reth-trie-common.workspace = true
reth-payload-primitives.workspace = true
reth-payload-util.workspace = true
reth-evm.workspace = true
reth-node-api.workspace = true
reth-rpc-eth-api.workspace = true
reth-rpc-eth-types.workspace = true
reth-storage-api.workspace = true
reth-node-builder.workspace = true
reth-tasks.workspace = true
reth-trie-common.workspace = true

# op-reth
reth-optimism-forks.workspace = true
reth-optimism-node.workspace = true
reth-optimism-rpc.workspace = true
reth-optimism-payload-builder.workspace = true
reth-optimism-primitives.workspace = true
reth-optimism-chainspec.workspace = true
reth-optimism-evm.workspace = true

# alloy
alloy-consensus.workspace = true
alloy-rlp.workspace = true
alloy-primitives.workspace = true
alloy-eips.workspace = true
alloy-genesis.workspace = true
alloy-eip7928.workspace = true
op-alloy-consensus.workspace = true
op-alloy-network.workspace = true
op-alloy-rpc-types-engine.workspace = true
op-alloy-rpc-types.workspace = true
alloy-rpc-types-engine.workspace = true
alloy-op-evm.workspace = true
alloy-evm.workspace = true
flashblocks-primitives.workspace = true
flashblocks-p2p.workspace = true

# revm
revm.workspace = true
revm-database-interface.workspace = true

# tokio
tokio.workspace = true

# metrics
metrics.workspace = true
metrics-derive.workspace = true

# misc
parking_lot.workspace = true
tracing.workspace = true
jsonrpsee-core.workspace = true
jsonrpsee.workspace = true
futures.workspace = true
serde.workspace = true
serde_json.workspace = true
<<<<<<< HEAD
eyre.workspace = true
rayon.workspace = true
dashmap.workspace = true
lazy_static.workspace = true

[dev-dependencies]
alloy-sol-types.workspace = true
revm-interpreter.workspace = true
alloy-signer-local.workspace = true
reth-tracing.workspace = true
=======
eyre.workspace = true
>>>>>>> 834e63d8
<|MERGE_RESOLUTION|>--- conflicted
+++ resolved
@@ -25,7 +25,6 @@
 reth-storage-api.workspace = true
 reth-node-builder.workspace = true
 reth-tasks.workspace = true
-reth-trie-common.workspace = true
 
 # op-reth
 reth-optimism-forks.workspace = true
@@ -72,7 +71,6 @@
 futures.workspace = true
 serde.workspace = true
 serde_json.workspace = true
-<<<<<<< HEAD
 eyre.workspace = true
 rayon.workspace = true
 dashmap.workspace = true
@@ -82,7 +80,4 @@
 alloy-sol-types.workspace = true
 revm-interpreter.workspace = true
 alloy-signer-local.workspace = true
-reth-tracing.workspace = true
-=======
-eyre.workspace = true
->>>>>>> 834e63d8
+reth-tracing.workspace = true