use std::{
    future::Future,
    pin::{pin, Pin},
    task::{Context, Poll},
    time::Duration,
};

use flashblocks_builder::{
    coordinator::FlashblocksExecutionCoordinator, traits::payload_builder::FlashblockPayloadBuilder,
};
use flashblocks_p2p::protocol::{error::FlashblocksP2PError, handler::FlashblocksHandle};
use flashblocks_primitives::{
<<<<<<< HEAD
    access_list::FlashblockAccessList,
=======
>>>>>>> 834e63d8
    flashblocks::Flashblock,
    p2p::{Authorization, AuthorizedPayload},
    primitives::FlashblocksPayloadV1,
};
use std::task::ready;

use futures::FutureExt;
use op_alloy_consensus::OpTxEnvelope;
use reth::{
    api::{PayloadBuilderError, PayloadKind},
    network::types::Encodable2718,
    payload::{KeepPayloadJobAlive, PayloadJob},
    revm::{cached::CachedReads, cancelled::CancelOnDrop},
    tasks::TaskSpawner,
};
use reth_basic_payload_builder::{
    BuildArguments, BuildOutcome, HeaderForPayload, MissingPayloadBehaviour, PayloadBuilder,
    PayloadConfig, PayloadState, PayloadTaskGuard, PendingPayload, ResolveBestPayload,
};
use reth_optimism_node::OpPayloadBuilderAttributes;
use reth_optimism_payload_builder::OpBuiltPayload;
use reth_optimism_primitives::OpPrimitives;
use tokio::{
    sync::oneshot,
    time::{Interval, Sleep},
};
use tracing::{debug, error, info, span, trace};

use crate::metrics::PayloadBuilderMetrics;

/// A future that resolves to the result of the block building job.
#[derive(Debug)]
pub struct FlashblocksPendingPayload<P> {
    /// The marker to cancel the job on drop
    _cancel: CancelOnDrop,
    /// The channel to send the result to.
    payload:
        oneshot::Receiver<Result<(BuildOutcome<P>, FlashblockAccessList), PayloadBuilderError>>,
}

// FIXME: this conversion is sad
impl<P: Send + Sync + 'static> From<FlashblocksPendingPayload<P>> for PendingPayload<P> {
    fn from(value: FlashblocksPendingPayload<P>) -> Self {
        let FlashblocksPendingPayload { _cancel, payload } = value;

        let payload = async move {
            match payload.await {
                Ok(Ok((outcome, _access_list))) => Ok(outcome),
                Ok(Err(e)) => Err(e),
                Err(recv_err) => Err(PayloadBuilderError::from(recv_err)), // adjust if needed
            }
        };

        let (tx, rx) = tokio::sync::oneshot::channel();
        tokio::spawn(async move {
            let _ = tx.send(payload.await);
        });

        PendingPayload::new(_cancel, rx)
    }
}

impl<P> FlashblocksPendingPayload<P> {
    /// Constructs a [`FlashblocksPendingPayload`] future.
    pub const fn new(
        cancel: CancelOnDrop,
        payload: oneshot::Receiver<
            Result<(BuildOutcome<P>, FlashblockAccessList), PayloadBuilderError>,
        >,
    ) -> Self {
        Self {
            _cancel: cancel,
            payload,
        }
    }
}

impl<P> Future for FlashblocksPendingPayload<P> {
    type Output = Result<(BuildOutcome<P>, FlashblockAccessList), PayloadBuilderError>;

    fn poll(mut self: Pin<&mut Self>, cx: &mut Context<'_>) -> Poll<Self::Output> {
        let res = ready!(self.payload.poll_unpin(cx));
        Poll::Ready(res.map_err(Into::into).and_then(|res| res))
    }
}

/// A payload job that continuously spawns new build tasks at regular intervals, each building on top of the previous `best_payload`.
///
/// This type is a [`PayloadJob`] and [`Future`] that terminates when the deadline is reached or
/// when the job is resolved: [`PayloadJob::resolve`].
///
/// This [`FlashblocksPayloadJob`] implementation spawns new payload build tasks at fixed intervals. Each new build
/// task uses the current `best_payload` as an absolute prestate, allowing for each successive build to be a pre-commitment to the next.
///
/// The spawning continues until the job is resolved, the deadline is reached, or the built payload
/// is marked as frozen: [`BuildOutcome::Freeze`]. Once a frozen payload is returned, no additional
/// payloads will be built and this future will wait to be resolved: [`PayloadJob::resolve`] or
/// terminated if the deadline is reached.
pub struct FlashblocksPayloadJob<Tasks, Builder: PayloadBuilder> {
    /// The configuration for how the payload will be created.
    pub(crate) config: PayloadConfig<Builder::Attributes, HeaderForPayload<Builder::BuiltPayload>>,
    /// How to spawn building tasks
    pub(crate) executor: Tasks,
    /// The best payload so far and its state.
    pub(crate) best_payload: (
        PayloadState<Builder::BuiltPayload>,
        Option<FlashblockAccessList>,
    ),
    /// The best payload that has been committed, and published to the network.
    /// This payload is a pre-commitment to all future payloads.
    pub(crate) committed_payload: Option<Builder::BuiltPayload>,
    /// Receiver for the block that is currently being built.
    pub(crate) pending_block: Option<FlashblocksPendingPayload<Builder::BuiltPayload>>,
    /// Restricts how many generator tasks can be executed at once.
    pub(crate) payload_task_guard: PayloadTaskGuard,
    /// Caches all disk reads for the state the new payloads builds on
    ///
    /// This is used to avoid reading the same state over and over again when new attempts are
    /// triggered, because during the building process we'll repeatedly execute the transactions.
    pub(crate) cached_reads: Option<CachedReads>,
    // /// metrics for this type
    pub(crate) metrics: PayloadBuilderMetrics,
    /// The type responsible for building payloads.
    ///
    /// See [`PayloadBuilder`]
    pub(crate) builder: Builder,
    /// The authorization information for this job
    pub(crate) authorization: Authorization,
    /// The deadline when this job should resolve.
    pub(crate) deadline: Pin<Box<Sleep>>,
    /// The interval at which we should attempt to build new payloads
    pub(crate) flashblock_deadline: Pin<Box<Sleep>>,
    /// The interval timer for spawning new build tasks
    pub(crate) flashblock_interval: Duration,
    /// The recommit interval duration
    pub(crate) recommit_interval: Interval,
    /// The p2p handler for flashblocks
    pub(crate) p2p_handler: FlashblocksHandle,
    /// The flashblocks state executor
<<<<<<< HEAD
    pub(crate) flashblocks_state: FlashblocksExecutionCoordinator,
    /// Any pre-confirmed state on the Payload ID corresponding to this job
    pub(crate) pre_built_payload: Option<Builder::BuiltPayload>,
=======
    pub(crate) flashblocks_state: FlashblocksStateExecutor,
>>>>>>> 834e63d8
    /// Block index
    pub(crate) block_index: u64,
}

impl<Tasks, Builder> FlashblocksPayloadJob<Tasks, Builder>
where
    Tasks: TaskSpawner + Clone + 'static,
    Builder: PayloadBuilder<
            BuiltPayload = OpBuiltPayload<OpPrimitives>,
            Attributes = OpPayloadBuilderAttributes<OpTxEnvelope>,
        > + FlashblockPayloadBuilder
        + Unpin
        + 'static,
    Builder::Attributes: Unpin + Clone,
    Builder::BuiltPayload: Unpin + Clone,
{
    /// Spawns a new payload build task that builds on top of the current `best_payload`.
    ///
    /// This method creates a new build job using the current `best_payload` as the base,
    /// allowing each successive build to improve upon the previous one.
    pub(crate) fn spawn_build_job(&mut self) {
        trace!(target: "flashblocks::payload_builder", id = %self.config.payload_id(), "spawn new payload build task");
        let (tx, rx) = oneshot::channel();
        let cancel = CancelOnDrop::default();
        let _cancel = cancel.clone();
        let guard = self.payload_task_guard.clone();
        let payload_config = self.config.clone();
        let best_payload = self.best_payload.0.payload().cloned();
        let committed_payload = self.committed_payload.clone();
        self.metrics.inc_initiated_payload_builds();

        let cached_reads = self.cached_reads.take().unwrap_or_default();
        let builder = self.builder.clone();

<<<<<<< HEAD
        if let Some(pre_built_payload) = self.pre_built_payload.clone() {
            self.best_payload = (PayloadState::Frozen(pre_built_payload), None);
            // TODO: FIXME: Need to construct the access list still here.
        }

=======
>>>>>>> 834e63d8
        self.executor.spawn_blocking(Box::pin(async move {
            let _permit = guard.acquire().await;
            let args = BuildArguments {
                cached_reads,
                config: payload_config,
                cancel,
                best_payload,
            };

            let result = builder.try_build_with_precommit(args, committed_payload);
            let _ = tx.send(result);
        }));

        self.pending_block = Some(FlashblocksPendingPayload::new(_cancel, rx));
    }

    /// Publishes a new payload to the [`FlashblocksHandle`] after every build job has resolved.
    ///
    /// An [`AuthorizedPayload<FlashblockPayloadV1>`] signed by the builder is sent to
    /// the [`FlashblocksHandle`] where the payload will be broadcasted across the network.
    ///
    /// See: [`FlashblocksHandle::publish_new`].
    pub(crate) fn publish_payload(
        &self,
        payload: &OpBuiltPayload<OpPrimitives>,
        access_list: FlashblockAccessList,
        prev: &Option<OpBuiltPayload<OpPrimitives>>,
    ) -> eyre::Result<()> {
        let offset = prev
            .as_ref()
            .map_or(0, |p| p.block().body().transactions().count());

        let flashblock = Flashblock::new(
            payload,
            &self.config,
            self.block_index,
            offset,
            Some(access_list),
        );

        trace!(target: "flashblocks::payload_builder", id=%self.config.payload_id(), "creating authorized flashblock");

        let authorized_payload = self.authorization_for(flashblock.into_flashblock())?;

        self.flashblocks_state
            .publish_built_payload(authorized_payload, payload.to_owned())
            .inspect_err(|err| {
                error!(target: "flashblocks::payload_builder", id=%self.config.payload_id(), %err, "failed to publish new payload");
            })
    }

    pub(crate) fn authorization_for(
        &self,
        payload: FlashblocksPayloadV1,
    ) -> Result<AuthorizedPayload<FlashblocksPayloadV1>, FlashblocksP2PError> {
        Ok(AuthorizedPayload::new(
            self.p2p_handler.builder_sk()?,
            self.authorization,
            payload,
        ))
    }

    pub(crate) fn record_payload_metrics(&self, payload: &OpBuiltPayload<OpPrimitives>) {
        let block = payload.block();
        let payload_bytes: usize = block
            .body()
            .transactions()
            .map(|tx| tx.encoded_2718().len())
            .sum();
        let gas_used = block.header().gas_used;
        let tx_count = block.body().transactions().count();

        self.metrics
            .record_payload_metrics(payload_bytes as u64, gas_used, tx_count);
    }
}

impl<Tasks, Builder> Future for FlashblocksPayloadJob<Tasks, Builder>
where
    Tasks: TaskSpawner + Clone + 'static,
    Builder: PayloadBuilder<
            BuiltPayload = OpBuiltPayload<OpPrimitives>,
            Attributes = OpPayloadBuilderAttributes<OpTxEnvelope>,
        > + FlashblockPayloadBuilder
        + Unpin
        + 'static,
    Builder::Attributes: Unpin + Clone,
    Builder::BuiltPayload: Unpin + Clone,
{
    type Output = Result<(), PayloadBuilderError>;

    /// Polls the payload builder job to drive payload construction and management.
    ///
    /// This implementation follows a state-driven approach with the following logic:
    ///
    /// # Flow
    ///
    /// 1. **Deadline Check**: First checks if the payload building deadline has been reached.
    ///    If so, returns [`Poll::Ready(Ok(()))`] to complete the job.
    ///
    /// 2. **Interval Tick**: Polls the interval timer to determine when to spawn new build jobs.
    ///    - If the interval is ready, continues to spawn a new build job
    ///    - If pending, schedules a wake-up and returns [`Poll::Pending`]
    ///
    /// 3. **Pending Block Processing**: If there's a pending block being built:
    ///    - Processes build outcomes ([`BuildOutcome::Better`], [`BuildOutcome::Freeze`], [`BuildOutcome::Aborted`])
    ///    - [`BuildOutcome::Better`]:
    ///         - Each successive payload is a pre-commitment to the next payload.
    ///         - We will continuously build on top of the best payload until the job is resolved.
    ///    - [`BuildOutcome::Freeze`]: marks payload as frozen and stops further building
    ///    - [`BuildOutcome::Aborted`]: handles cancellation and potential respawning
    ///    - On errors: logs and continues operation
    ///    - If still pending: restores the future and returns [`Poll::Pending`]
    ///
    /// 4. **New Job Spawning**: If no pending block exists, spawns a new build job
    ///    and continues polling.
    ///
    /// # Pre-confirmation Behavior
    ///
    /// Each time we hit [`BuildOutcome::Better`], we increment `block_index` and create a new
    /// pre-confirmation on top of the current best payload. This allows for iterative improvement
    /// where each successive build acts as a pre-commitment to the next block state.
    ///
    /// # Returns
    ///
    /// The polling continues until either the deadline is reached or an error occurs, returning
    /// [`Poll::Pending`] for ongoing work or [`Poll::Ready`] when complete.
    fn poll(self: Pin<&mut Self>, cx: &mut Context<'_>) -> Poll<Self::Output> {
        let _span =
            span!(target: "flashblocks::payload_builder", tracing::Level::TRACE, "poll").entered();
        let _enter = _span.enter();
        let this = self.get_mut();

        // check if the deadline is reached
        if this.deadline.as_mut().poll(cx).is_ready() {
            trace!(target: "flashblocks::payload_builder", "payload building deadline reached");
            return Poll::Ready(Ok(()));
        }

        if this.recommit_interval.poll_tick(cx).is_ready() && !this.best_payload.0.is_frozen() {
            trace!(target: "flashblocks::payload_builder", "recommit interval reached, spawning new build job");
            this.spawn_build_job();
        }

        let network_handle = this.p2p_handler.clone();
        let fut = pin!(network_handle.await_clearance());

        let mut joined_fut = pin!(futures::future::join(
            fut,
            this.flashblock_deadline.as_mut()
        ));

        // flashblocks interval reached, and clearance received to publish.
        // commit to the best payload, reset the interval, and publish the payload
<<<<<<< HEAD
        if joined_fut.poll_unpin(cx).is_ready() {
            if let (Some(payload), Some(access_list)) = (
                this.best_payload.0.payload().cloned(),
                this.best_payload.1.clone(),
            ) {
=======
        if joined_fut.poll_unpin(cx).is_ready() && !this.best_payload.is_frozen() {
            if let Some(payload) = this.best_payload.payload().cloned() {
>>>>>>> 834e63d8
                // record metrics
                this.record_payload_metrics(&payload);

                trace!(target: "flashblocks::payload_builder", current_value = %payload.fees(), "committing to best payload");

                // publish the new payload to the p2p network
                if let Err(err) =
                    this.publish_payload(&payload, access_list, &this.committed_payload)
                {
                    this.metrics.inc_p2p_publishing_errors();
                    error!(target: "flashblocks::payload_builder", %err, "failed to publish new payload to p2p network");
                } else {
                    trace!(target: "flashblocks::payload_builder", id=%this.config.payload_id(), "published new best payload to p2p network");
                }

                // commit to the best payload
                this.committed_payload = Some(payload.clone());

                // increment the pre-confirmation index
                this.block_index += 1;
                this.spawn_build_job();
                this.recommit_interval.reset();

                this.flashblock_deadline
                    .as_mut()
                    .reset(tokio::time::Instant::now() + this.flashblock_interval);
            }
        }

        // poll the pending block
        if let Some(mut fut) = this.pending_block.take() {
            match fut.poll_unpin(cx) {
                Poll::Ready(Ok((outcome, access_list))) => match outcome {
                    BuildOutcome::Better {
                        payload,
                        cached_reads,
                    } => {
                        this.best_payload =
                            (PayloadState::Best(payload.clone()), Some(access_list));
                        this.cached_reads = Some(cached_reads);
                    }
                    BuildOutcome::Freeze(payload) => {
                        trace!(target: "flashblocks::payload_builder", "payload frozen, no further building will occur");
                        this.best_payload = (PayloadState::Frozen(payload), Some(access_list));
                    }
                    BuildOutcome::Aborted { fees, cached_reads } => {
                        this.cached_reads = Some(cached_reads);
                        trace!(target: "flashblocks::payload_builder", worse_fees = %fees, "skipped payload build of worse block");
                    }
                    BuildOutcome::Cancelled => {
                        unreachable!("the cancel signal never fired")
                    }
                },
                Poll::Ready(Err(error)) => {
                    // job failed, but we simply try again next interval
                    debug!(target: "flashblocks::payload_builder", %error, "payload build attempt failed");
                    match &error {
                        PayloadBuilderError::EvmExecutionError(_) => {
                            this.metrics.inc_evm_execution_errors();
                        }
                        PayloadBuilderError::MissingPayload => {
                            this.metrics.inc_database_errors();
                        }
                        PayloadBuilderError::MissingParentHeader(_) => {
                            this.metrics.inc_database_errors();
                        }
                        PayloadBuilderError::MissingParentBlock(_) => {
                            this.metrics.inc_database_errors();
                        }
                        PayloadBuilderError::Internal(_) => {
                            // RethError from provider/database operations
                            this.metrics.inc_database_errors();
                        }
                        PayloadBuilderError::ChannelClosed => {
                            // Communication failure between components
                            this.metrics.inc_payload_build_errors();
                        }
                        PayloadBuilderError::Other(_) => {
                            // Catch-all for unknown errors
                            this.metrics.inc_payload_build_errors();
                        }
                    }

                    this.metrics.inc_failed_payload_builds();
                }
                Poll::Pending => {
                    this.pending_block = Some(fut);
                }
            }
        }

        Poll::Pending
    }
}

impl<Tasks, Builder> PayloadJob for FlashblocksPayloadJob<Tasks, Builder>
where
    Tasks: TaskSpawner + Clone + 'static,
    Builder: PayloadBuilder<
            BuiltPayload = OpBuiltPayload<OpPrimitives>,
            Attributes = OpPayloadBuilderAttributes<OpTxEnvelope>,
        > + FlashblockPayloadBuilder
        + Unpin
        + 'static,
    Builder::Attributes: Unpin + Clone,
    Builder::BuiltPayload: Unpin + Clone,
{
    type PayloadAttributes = Builder::Attributes;
    type ResolvePayloadFuture = ResolveBestPayload<Self::BuiltPayload>;
    type BuiltPayload = Builder::BuiltPayload;

    fn best_payload(&self) -> Result<Self::BuiltPayload, PayloadBuilderError> {
<<<<<<< HEAD
        if let Some(payload) = self.best_payload.0.payload() {
=======
        if let Some(payload) = &self.committed_payload {
>>>>>>> 834e63d8
            trace!(target: "flashblocks::payload_builder", id=%self.config.payload_id(), value = %payload.fees(), "returning best payload");
            Ok(payload.clone())
        } else {
            info!(target: "flashblocks::payload_builder", id=%self.config.payload_id(), "no best payload available, building empty payload");
            // No payload has been built yet, but we need to return something that the CL then
            // can deliver, so we need to return an empty payload.
            //
            // Note: it is assumed that this is unlikely to happen, as the payload job is
            // started right away and the first full block should have been
            // built by the time CL is requesting the payload.
            self.metrics.inc_requested_empty_payload();
            self.builder.build_empty_payload(self.config.clone())
        }
    }

    fn payload_attributes(&self) -> Result<Self::PayloadAttributes, PayloadBuilderError> {
        Ok(self.config.attributes.clone())
    }

    fn resolve_kind(
        &mut self,
        kind: PayloadKind,
    ) -> (Self::ResolvePayloadFuture, KeepPayloadJobAlive) {
<<<<<<< HEAD
        let best_payload = self.best_payload.0.payload().cloned();
        if best_payload.is_none() && self.pending_block.is_none() {
=======
        if self.committed_payload.is_none() && self.pending_block.is_none() {
>>>>>>> 834e63d8
            // ensure we have a job scheduled if we don't have a best payload yet and none is active
            self.spawn_build_job();
        }

        let maybe_better = self.pending_block.take();
        let mut empty_payload = None;

        if self.committed_payload.is_none() {
            debug!(target: "flashblocks::payload_builder", id=%self.config.payload_id(), "no best payload yet to resolve, building empty payload");

            let args = BuildArguments {
                cached_reads: self.cached_reads.take().unwrap_or_default(),
                config: self.config.clone(),
                cancel: CancelOnDrop::default(),
                best_payload: None,
            };

            match self.builder.on_missing_payload(args) {
                MissingPayloadBehaviour::AwaitInProgress => {
                    debug!(target: "flashblocks::payload_builder", id=%self.config.payload_id(), "awaiting in progress payload build job");
                }
                MissingPayloadBehaviour::RaceEmptyPayload => {
                    debug!(target: "flashblocks::payload_builder", id=%self.config.payload_id(), "racing empty payload");

                    // if no payload has been built yet
                    self.metrics.inc_requested_empty_payload();

                    // no payload built yet, so we need to return an empty payload
                    let (tx, rx) = oneshot::channel();
                    let config = self.config.clone();
                    let builder = self.builder.clone();
                    self.executor.spawn_blocking(Box::pin(async move {
                        let res = builder.build_empty_payload(config);
                        let _ = tx.send(res);
                    }));

                    empty_payload = Some(rx);
                }
                MissingPayloadBehaviour::RacePayload(job) => {
                    debug!(target: "flashblocks::payload_builder", id=%self.config.payload_id(), "racing fallback payload");
                    // race the in progress job with this job
                    let (tx, rx) = oneshot::channel();
                    self.executor.spawn_blocking(Box::pin(async move {
                        let _ = tx.send(job());
                    }));
                    empty_payload = Some(rx);
                }
            };
        }

        let fut = ResolveBestPayload {
<<<<<<< HEAD
            best_payload,
            maybe_better: maybe_better.map(Into::into),
=======
            best_payload: self.committed_payload.clone(),
            maybe_better,
>>>>>>> 834e63d8
            empty_payload: empty_payload.filter(|_| kind != PayloadKind::WaitForPending),
        };

        (fut, KeepPayloadJobAlive::No)
    }
}<|MERGE_RESOLUTION|>--- conflicted
+++ resolved
@@ -10,10 +10,7 @@
 };
 use flashblocks_p2p::protocol::{error::FlashblocksP2PError, handler::FlashblocksHandle};
 use flashblocks_primitives::{
-<<<<<<< HEAD
     access_list::FlashblockAccessList,
-=======
->>>>>>> 834e63d8
     flashblocks::Flashblock,
     p2p::{Authorization, AuthorizedPayload},
     primitives::FlashblocksPayloadV1,
@@ -153,13 +150,7 @@
     /// The p2p handler for flashblocks
     pub(crate) p2p_handler: FlashblocksHandle,
     /// The flashblocks state executor
-<<<<<<< HEAD
     pub(crate) flashblocks_state: FlashblocksExecutionCoordinator,
-    /// Any pre-confirmed state on the Payload ID corresponding to this job
-    pub(crate) pre_built_payload: Option<Builder::BuiltPayload>,
-=======
-    pub(crate) flashblocks_state: FlashblocksStateExecutor,
->>>>>>> 834e63d8
     /// Block index
     pub(crate) block_index: u64,
 }
@@ -194,14 +185,6 @@
         let cached_reads = self.cached_reads.take().unwrap_or_default();
         let builder = self.builder.clone();
 
-<<<<<<< HEAD
-        if let Some(pre_built_payload) = self.pre_built_payload.clone() {
-            self.best_payload = (PayloadState::Frozen(pre_built_payload), None);
-            // TODO: FIXME: Need to construct the access list still here.
-        }
-
-=======
->>>>>>> 834e63d8
         self.executor.spawn_blocking(Box::pin(async move {
             let _permit = guard.acquire().await;
             let args = BuildArguments {
@@ -356,16 +339,11 @@
 
         // flashblocks interval reached, and clearance received to publish.
         // commit to the best payload, reset the interval, and publish the payload
-<<<<<<< HEAD
-        if joined_fut.poll_unpin(cx).is_ready() {
+        if joined_fut.poll_unpin(cx).is_ready() && !this.best_payload.0.is_frozen() {
             if let (Some(payload), Some(access_list)) = (
                 this.best_payload.0.payload().cloned(),
                 this.best_payload.1.clone(),
             ) {
-=======
-        if joined_fut.poll_unpin(cx).is_ready() && !this.best_payload.is_frozen() {
-            if let Some(payload) = this.best_payload.payload().cloned() {
->>>>>>> 834e63d8
                 // record metrics
                 this.record_payload_metrics(&payload);
 
@@ -478,11 +456,7 @@
     type BuiltPayload = Builder::BuiltPayload;
 
     fn best_payload(&self) -> Result<Self::BuiltPayload, PayloadBuilderError> {
-<<<<<<< HEAD
-        if let Some(payload) = self.best_payload.0.payload() {
-=======
         if let Some(payload) = &self.committed_payload {
->>>>>>> 834e63d8
             trace!(target: "flashblocks::payload_builder", id=%self.config.payload_id(), value = %payload.fees(), "returning best payload");
             Ok(payload.clone())
         } else {
@@ -506,12 +480,7 @@
         &mut self,
         kind: PayloadKind,
     ) -> (Self::ResolvePayloadFuture, KeepPayloadJobAlive) {
-<<<<<<< HEAD
-        let best_payload = self.best_payload.0.payload().cloned();
-        if best_payload.is_none() && self.pending_block.is_none() {
-=======
         if self.committed_payload.is_none() && self.pending_block.is_none() {
->>>>>>> 834e63d8
             // ensure we have a job scheduled if we don't have a best payload yet and none is active
             self.spawn_build_job();
         }
@@ -563,13 +532,8 @@
         }
 
         let fut = ResolveBestPayload {
-<<<<<<< HEAD
-            best_payload,
+            best_payload: self.committed_payload.clone(),
             maybe_better: maybe_better.map(Into::into),
-=======
-            best_payload: self.committed_payload.clone(),
-            maybe_better,
->>>>>>> 834e63d8
             empty_payload: empty_payload.filter(|_| kind != PayloadKind::WaitForPending),
         };
 
