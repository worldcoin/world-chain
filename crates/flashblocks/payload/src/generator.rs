--- conflicted
+++ resolved
@@ -6,6 +6,7 @@
 use alloy_primitives::B256;
 use eyre::eyre::eyre;
 use flashblocks_p2p::protocol::handler::FlashblocksHandle;
+use flashblocks_primitives::access_list::FlashblockAccessList;
 use op_alloy_consensus::OpTxEnvelope;
 use reth::{
     api::{PayloadBuilderAttributes, PayloadBuilderError},
@@ -17,11 +18,7 @@
     HeaderForPayload, PayloadBuilder, PayloadConfig, PayloadState, PayloadTaskGuard, PrecachedState,
 };
 
-<<<<<<< HEAD
-use flashblocks_primitives::{access_list::FlashblockAccessList, p2p::Authorization};
-=======
 use flashblocks_primitives::p2p::FlashblocksAuthorization;
->>>>>>> d2f523a5
 use reth_optimism_node::{OpBuiltPayload, OpPayloadBuilderAttributes};
 use reth_optimism_primitives::OpPrimitives;
 use reth_primitives::{Block, NodePrimitives, RecoveredBlock};
@@ -72,13 +69,8 @@
         config: FlashblocksJobGeneratorConfig,
         builder: Builder,
         p2p_handler: FlashblocksHandle,
-<<<<<<< HEAD
-        auth_rx: tokio::sync::watch::Receiver<Option<Authorization>>,
+        auth_rx: tokio::sync::watch::Receiver<Option<FlashblocksAuthorization>>,
         flashblocks_state: FlashblocksExecutionCoordinator,
-=======
-        auth_rx: tokio::sync::watch::Receiver<Option<FlashblocksAuthorization>>,
-        flashblocks_state: FlashblocksStateExecutor,
->>>>>>> d2f523a5
         metrics: PayloadBuilderMetrics,
     ) -> Self {
         Self {
@@ -224,16 +216,7 @@
                 .await
                 .is_ok();
 
-<<<<<<< HEAD
-            info!(
-                target: "flashblocks::payload_builder",
-                payload_id = %payload_id,
-                "Received authorization for payload",
-            );
-            authorization.borrow().unwrap()
-=======
             authorization.borrow().as_ref().unwrap().clone()
->>>>>>> d2f523a5
         };
 
         let authorization = tokio::task::block_in_place(|| {
