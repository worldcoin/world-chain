use std::{
    sync::Arc,
    time::{Duration, SystemTime, UNIX_EPOCH},
};

use alloy_primitives::B256;
use eyre::eyre::eyre;
use flashblocks_p2p::protocol::handler::FlashblocksHandle;
use op_alloy_consensus::OpTxEnvelope;
use reth::{
    api::{PayloadBuilderAttributes, PayloadBuilderError},
    payload::{PayloadJob, PayloadJobGenerator},
    revm::cached::CachedReads,
    tasks::TaskSpawner,
};
use reth_basic_payload_builder::{
    HeaderForPayload, PayloadBuilder, PayloadConfig, PayloadState, PayloadTaskGuard, PrecachedState,
};

use flashblocks_primitives::p2p::Authorization;
use reth_optimism_node::{OpBuiltPayload, OpPayloadBuilderAttributes};
use reth_optimism_primitives::OpPrimitives;
use reth_primitives::{Block, NodePrimitives, RecoveredBlock};
use reth_provider::{BlockReaderIdExt, CanonStateNotification, StateProviderFactory};
use tokio::runtime::Handle;
use tracing::debug;

use crate::{job::FlashblocksPayloadJob, metrics::PayloadBuilderMetrics};
use flashblocks_builder::{
    coordinator::FlashblocksExecutionCoordinator, traits::payload_builder::FlashblockPayloadBuilder,
};
use flashblocks_primitives::flashblocks::Flashblock;

/// A type that initiates payload building jobs on the [`crate::builder::FlashblocksPayloadBuilder`].
pub struct FlashblocksPayloadJobGenerator<Client, Tasks, Builder> {
    /// The client that can interact with the chain.
    client: Client,
    /// The task executor to spawn payload building tasks on.
    executor: Tasks,
    /// The configuration for the job generator.
    config: FlashblocksJobGeneratorConfig,
    /// The type responsible for building payloads.
    ///
    /// See [`PayloadBuilder`]
    builder: Builder,
    /// Stored `cached_reads` for new payload jobs.
    pre_cached: Option<PrecachedState>,
    /// The cached authorizations for payload ids.
    authorizations: tokio::sync::watch::Receiver<Option<Authorization>>,
    /// The P2P handler for flashblocks.
    p2p_handler: FlashblocksHandle,
    /// The current flashblocks state
    flashblocks_state: FlashblocksExecutionCoordinator,
    /// Metrics for tracking job generator operations and errors
    metrics: PayloadBuilderMetrics,
}

impl<Client, Tasks: TaskSpawner, Builder> FlashblocksPayloadJobGenerator<Client, Tasks, Builder> {
    /// Creates a new [`WorldChainPayloadJobGenerator`] with the given config and custom
    /// [`PayloadBuilder`]
    #[allow(clippy::too_many_arguments)]
    pub fn with_builder(
        client: Client,
        executor: Tasks,
        config: FlashblocksJobGeneratorConfig,
        builder: Builder,
        p2p_handler: FlashblocksHandle,
        auth_rx: tokio::sync::watch::Receiver<Option<Authorization>>,
        flashblocks_state: FlashblocksExecutionCoordinator,
        metrics: PayloadBuilderMetrics,
    ) -> Self {
        Self {
            client,
            executor,
            config,
            builder,
            flashblocks_state,
            pre_cached: None,
            p2p_handler,
            authorizations: auth_rx,
            metrics,
        }
    }

    /// Returns the maximum duration a job should be allowed to run.
    ///
    /// This adheres to the following specification:
    /// > Client software SHOULD stop the updating process when either a call to engine_getPayload
    /// > with the build process's payloadId is made or SECONDS_PER_SLOT (12s in the Mainnet
    /// > configuration) have passed since the point in time identified by the timestamp parameter.
    ///
    /// See also <https://github.com/ethereum/execution-apis/blob/431cf72fd3403d946ca3e3afc36b973fc87e0e89/src/engine/paris.md?plain=1#L137>
    #[inline]
    fn max_job_duration(&self, unix_timestamp: u64) -> Duration {
        let duration_until_timestamp = duration_until(unix_timestamp);

        // safety in case clocks are bad
        let duration_until_timestamp = duration_until_timestamp.min(self.config.deadline * 3);

        self.config.deadline + duration_until_timestamp
    }

    /// Returns the [Instant](tokio::time::Instant) at which the job should be terminated because it
    /// is considered timed out.
    #[inline]
    fn job_deadline(&self, unix_timestamp: u64) -> tokio::time::Instant {
        tokio::time::Instant::now() + self.max_job_duration(unix_timestamp)
    }

    /// Returns a reference to the tasks type
    pub const fn tasks(&self) -> &Tasks {
        &self.executor
    }

    /// Returns the pre-cached reads for the given parent header if it matches the cached state's
    /// block.
    fn maybe_pre_cached(&self, parent: B256) -> Option<CachedReads> {
        self.pre_cached
            .as_ref()
            .filter(|pc| pc.block == parent)
            .map(|pc| pc.cached.clone())
    }
}

impl<Client, Tasks, Builder> PayloadJobGenerator
    for FlashblocksPayloadJobGenerator<Client, Tasks, Builder>
where
    Client: StateProviderFactory
        + BlockReaderIdExt<Header = HeaderForPayload<Builder::BuiltPayload>>
        + Clone
        + Unpin
        + 'static,
    Tasks: TaskSpawner + Clone + Unpin + 'static,
    Builder: PayloadBuilder<
            BuiltPayload = OpBuiltPayload<OpPrimitives>,
            Attributes = OpPayloadBuilderAttributes<OpTxEnvelope>,
        > + FlashblockPayloadBuilder
        + Unpin
        + Clone
        + 'static,
    Builder::Attributes: Unpin + Clone,
    Builder::BuiltPayload: Unpin + Clone,
{
    type Job = FlashblocksPayloadJob<Tasks, Builder>;

    fn new_payload_job(
        &self,
        attributes: <Self::Job as PayloadJob>::PayloadAttributes,
    ) -> Result<Self::Job, PayloadBuilderError> {
        let parent_header = if attributes.parent().is_zero() {
            // Use latest header for genesis block case
            self.client
                .latest_header()
                .map_err(|e| {
                    self.metrics.inc_job_creation_errors();
                    PayloadBuilderError::from(e)
                })?
                .ok_or_else(|| {
                    self.metrics.inc_job_creation_errors();
                    PayloadBuilderError::MissingParentHeader(B256::ZERO)
                })?
        } else {
            // Fetch specific header by hash
            self.client
                .sealed_header_by_hash(attributes.parent())
                .map_err(|e| {
                    self.metrics.inc_job_creation_errors();
                    PayloadBuilderError::from(e)
                })?
                .ok_or_else(|| {
                    self.metrics.inc_job_creation_errors();
                    PayloadBuilderError::MissingParentHeader(attributes.parent())
                })?
        };

        let config = PayloadConfig::new(Arc::new(parent_header.clone()), attributes);

        let until = self.job_deadline(config.attributes.timestamp());
        let deadline = Box::pin(tokio::time::sleep_until(until));
        let flashblock_deadline = Box::pin(tokio::time::sleep(self.config.interval));
        let recommit_interval = tokio::time::interval(self.config.recommitment_interval);

        let cached_reads = self.maybe_pre_cached(parent_header.hash());

        let payload_task_guard = PayloadTaskGuard::new(self.config.max_payload_tasks);

        let maybe_pre_state = self
            .check_for_pre_state(&config.attributes)
            .inspect_err(|_| {
                self.metrics.inc_job_creation_errors();
            })?;

        let payload_id = config.attributes.payload_id();
        let mut authorization = self.authorizations.clone();
        let pending = async move {
            let _ = authorization
                .wait_for(|a| a.is_some_and(|auth| auth.payload_id == payload_id))
                .await
                .is_ok();

            authorization.borrow().unwrap()
        };

        let authorization = tokio::task::block_in_place(|| {
            let handle = Handle::current();
            handle.block_on(pending)
        });

        // Notify the P2P handler to start publishing for this authorization
        self.p2p_handler
            .start_publishing(authorization)
            .map_err(PayloadBuilderError::other)?;

        // Extract pre-built payload from the p2p handler and the latest flashblock index if available
        let (pre_state, index) = maybe_pre_state
            .map(|(pre_state, index)| (Some(pre_state), index))
            .unwrap_or((None, 0));

        let mut job = FlashblocksPayloadJob {
            config,
            executor: self.executor.clone(),
            deadline,
            committed_payload: pre_state.clone(),
            flashblock_interval: self.config.interval,
            flashblock_deadline,
            recommit_interval,
<<<<<<< HEAD
            best_payload: (PayloadState::Missing, None),
=======
            best_payload: pre_state
                .map(PayloadState::Frozen)
                .unwrap_or(PayloadState::Missing),
>>>>>>> 834e63d8
            pending_block: None,
            cached_reads,
            payload_task_guard,
            metrics: self.metrics.clone(),
            builder: self.builder.clone(),
            authorization,
            p2p_handler: self.p2p_handler.clone(),
            flashblocks_state: self.flashblocks_state.clone(),
            block_index: index,
        };

        // start the first job right away
        job.spawn_build_job();

        Ok(job)
    }

    fn on_new_state<N: NodePrimitives>(&mut self, new_state: CanonStateNotification<N>) {
        let mut cached = CachedReads::default();

        // extract the state from the notification and put it into the cache
        let committed = new_state.committed();
        let new_execution_outcome = committed.execution_outcome();
        for (addr, acc) in new_execution_outcome.bundle_accounts_iter() {
            if let Some(info) = acc.info.clone() {
                // we want pre cache existing accounts and their storage
                // this only includes changed accounts and storage but is better than nothing
                let storage = acc
                    .storage
                    .iter()
                    .map(|(key, slot)| (*key, slot.present_value))
                    .collect();
                cached.insert_account(addr, info, storage);
            }
        }

        self.pre_cached = Some(PrecachedState {
            block: committed.tip().hash(),
            cached,
        });
    }
}

impl<Builder, Client, Tasks> FlashblocksPayloadJobGenerator<Client, Tasks, Builder>
where
    Builder: PayloadBuilder<BuiltPayload = OpBuiltPayload>,
{
    fn check_for_pre_state(
        &self,
        attributes: &<Builder as PayloadBuilder>::Attributes,
    ) -> Result<Option<(Builder::BuiltPayload, u64)>, PayloadBuilderError> {
        // check for any pending pre state received over p2p
        let flashblocks = self.flashblocks_state.flashblocks();

<<<<<<< HEAD
        let flashblock = Flashblock::reduce(flashblocks).map_err(|e| {
            PayloadBuilderError::Other(eyre!("Failed to reduce flashblocks: {}", e).into())
        })?;

        if *flashblock.payload_id() == attributes.payload_id() {
            // If we have a pre-confirmed state, we can use it to build the payload
            debug!(target: "flashblocks::payload_builder", payload_id = %attributes.payload_id(), "Using pre-confirmed state for payload");

            let block: RecoveredBlock<Block<OpTxEnvelope>> =
                flashblock.clone().try_into().map_err(|_| {
                    PayloadBuilderError::Other(
                        eyre!("Failed to convert flashblock to recovered block").into(),
                    )
                })?;

            let sealed = block.into_sealed_block();

            let payload = OpBuiltPayload::new(
                attributes.payload_id(),
                Arc::new(sealed),
                flashblock.flashblock.metadata.fees,
                None,
            );

            return Ok(Some(payload));
=======
        let block = Flashblock::reduce(flashblocks);
        if let Some(flashblock) = block {
            if *flashblock.payload_id() == attributes.payload_id().0 {
                // If we have a pre-confirmed state, we can use it to build the payload
                debug!(target: "flashblocks::payload_builder", payload_id = %attributes.payload_id(), "Using pre-confirmed state for payload");

                let block: RecoveredBlock<Block<OpTxEnvelope>> =
                    flashblock.clone().try_into().map_err(|_| {
                        PayloadBuilderError::Other(
                            eyre!("Failed to convert flashblock to recovered block").into(),
                        )
                    })?;

                let sealed = block.into_sealed_block();

                let payload = OpBuiltPayload::new(
                    attributes.payload_id(),
                    Arc::new(sealed),
                    flashblock.flashblock().metadata.fees,
                    None,
                );

                return Ok(Some((payload, flashblock.flashblock().index)));
            }
>>>>>>> 834e63d8
        }

        Ok(None)
    }
}

/// Settings for the [`FlashblockJobGenerator`]
#[derive(Debug, Clone)]
pub struct FlashblocksJobGeneratorConfig {
    /// The interval at which the job should build a new payload after the last.
    interval: Duration,
    /// The interval at which the job should recommit to the transaction pool.
    recommitment_interval: Duration,
    /// The maximum number of concurrent payload build tasks.
    max_payload_tasks: usize,
    /// The deadline for when the payload builder job should resolve.
    ///
    /// By default this is [`SLOT_DURATION`]: 12s
    deadline: Duration,
    /// Whether to enable Authorization's for payloads.
    enable_authorization: bool,
}

// === impl Flashblocks ===

impl FlashblocksJobGeneratorConfig {
    /// Sets the interval at which the job should build a new payload after the last.
    pub const fn interval(mut self, interval: Duration) -> Self {
        self.interval = interval;
        self
    }

    /// Sets the deadline when this job should resolve.
    pub const fn deadline(mut self, deadline: Duration) -> Self {
        self.deadline = deadline;
        self
    }

    /// Sets the flag to enable or disable Authorization's for payloads.
    pub const fn authorization(mut self, enable: bool) -> Self {
        self.enable_authorization = enable;
        self
    }

    /// Sets the recommitment interval at which the job should re-commit to the transaction pool.
    pub const fn recommitment_interval(mut self, interval: Duration) -> Self {
        self.recommitment_interval = interval;
        self
    }

    /// Sets the maximum number of concurrent payload build tasks.
    pub const fn max_payload_tasks(mut self, max: usize) -> Self {
        self.max_payload_tasks = max;
        self
    }
}

impl Default for FlashblocksJobGeneratorConfig {
    fn default() -> Self {
        Self {
            interval: Duration::from_millis(200),
            recommitment_interval: Duration::from_millis(50),
            deadline: Duration::from_secs(2),
            enable_authorization: true,
            max_payload_tasks: 4,
        }
    }
}

/// Returns the duration until the given unix timestamp in seconds.
///
/// Returns `Duration::ZERO` if the given timestamp is in the past.
fn duration_until(unix_timestamp_secs: u64) -> Duration {
    let unix_now = SystemTime::now()
        .duration_since(UNIX_EPOCH)
        .unwrap_or_default();
    let timestamp = Duration::from_secs(unix_timestamp_secs);
    timestamp.saturating_sub(unix_now)
}<|MERGE_RESOLUTION|>--- conflicted
+++ resolved
@@ -17,7 +17,7 @@
     HeaderForPayload, PayloadBuilder, PayloadConfig, PayloadState, PayloadTaskGuard, PrecachedState,
 };
 
-use flashblocks_primitives::p2p::Authorization;
+use flashblocks_primitives::{access_list::FlashblockAccessList, p2p::Authorization};
 use reth_optimism_node::{OpBuiltPayload, OpPayloadBuilderAttributes};
 use reth_optimism_primitives::OpPrimitives;
 use reth_primitives::{Block, NodePrimitives, RecoveredBlock};
@@ -212,9 +212,9 @@
             .map_err(PayloadBuilderError::other)?;
 
         // Extract pre-built payload from the p2p handler and the latest flashblock index if available
-        let (pre_state, index) = maybe_pre_state
-            .map(|(pre_state, index)| (Some(pre_state), index))
-            .unwrap_or((None, 0));
+        let (pre_state, index, access_list) = maybe_pre_state
+            .map(|(pre_state, index, access_list)| (Some(pre_state), index, access_list))
+            .unwrap_or((None, 0, None));
 
         let mut job = FlashblocksPayloadJob {
             config,
@@ -224,13 +224,9 @@
             flashblock_interval: self.config.interval,
             flashblock_deadline,
             recommit_interval,
-<<<<<<< HEAD
-            best_payload: (PayloadState::Missing, None),
-=======
             best_payload: pre_state
-                .map(PayloadState::Frozen)
-                .unwrap_or(PayloadState::Missing),
->>>>>>> 834e63d8
+                .map(|p| (PayloadState::Frozen(p), access_list))
+                .unwrap_or((PayloadState::Missing, None)),
             pending_block: None,
             cached_reads,
             payload_task_guard,
@@ -281,11 +277,13 @@
     fn check_for_pre_state(
         &self,
         attributes: &<Builder as PayloadBuilder>::Attributes,
-    ) -> Result<Option<(Builder::BuiltPayload, u64)>, PayloadBuilderError> {
+    ) -> Result<
+        Option<(Builder::BuiltPayload, u64, Option<FlashblockAccessList>)>,
+        PayloadBuilderError,
+    > {
         // check for any pending pre state received over p2p
         let flashblocks = self.flashblocks_state.flashblocks();
 
-<<<<<<< HEAD
         let flashblock = Flashblock::reduce(flashblocks).map_err(|e| {
             PayloadBuilderError::Other(eyre!("Failed to reduce flashblocks: {}", e).into())
         })?;
@@ -306,37 +304,18 @@
             let payload = OpBuiltPayload::new(
                 attributes.payload_id(),
                 Arc::new(sealed),
-                flashblock.flashblock.metadata.fees,
+                flashblock.flashblock().metadata.fees,
                 None,
             );
-
-            return Ok(Some(payload));
-=======
-        let block = Flashblock::reduce(flashblocks);
-        if let Some(flashblock) = block {
-            if *flashblock.payload_id() == attributes.payload_id().0 {
-                // If we have a pre-confirmed state, we can use it to build the payload
-                debug!(target: "flashblocks::payload_builder", payload_id = %attributes.payload_id(), "Using pre-confirmed state for payload");
-
-                let block: RecoveredBlock<Block<OpTxEnvelope>> =
-                    flashblock.clone().try_into().map_err(|_| {
-                        PayloadBuilderError::Other(
-                            eyre!("Failed to convert flashblock to recovered block").into(),
-                        )
-                    })?;
-
-                let sealed = block.into_sealed_block();
-
-                let payload = OpBuiltPayload::new(
-                    attributes.payload_id(),
-                    Arc::new(sealed),
-                    flashblock.flashblock().metadata.fees,
-                    None,
-                );
-
-                return Ok(Some((payload, flashblock.flashblock().index)));
-            }
->>>>>>> 834e63d8
+            return Ok(Some((
+                payload,
+                flashblock.flashblock().index,
+                flashblock
+                    .diff()
+                    .access_list_data
+                    .as_ref()
+                    .map(|d| d.access_list.clone()),
+            )));
         }
 
         Ok(None)
