<<<<<<< HEAD
use std::{sync::Arc, time::Duration};

use ed25519_dalek::VerifyingKey;
use flashblocks_builder::{
    FlashblocksPayloadBuilderConfig, coordinator::FlashblocksExecutionCoordinator,
    traits::context::OpPayloadBuilderCtxBuilder,
};
use flashblocks_cli::FlashblocksArgs;
use flashblocks_p2p::{net::FlashblocksNetworkBuilder, protocol::handler::FlashblocksHandle};
use flashblocks_primitives::p2p::Authorization;
use flashblocks_rpc::eth::FlashblocksEthApiBuilder;
use op_alloy_consensus::OpTxEnvelope;
use reth::chainspec::EthChainSpec;
use reth_engine_local::LocalPayloadAttributesBuilder;
use reth_node_api::{
    FullNodeComponents, FullNodeTypes, NodeTypes, PayloadAttributesBuilder, PayloadTypes,
};
use reth_node_builder::{
    DebugNode, Node, NodeAdapter, NodeComponentsBuilder,
    components::ComponentsBuilder,
    rpc::{BasicEngineValidatorBuilder, RpcAddOns},
};
use reth_optimism_chainspec::OpChainSpec;
use reth_optimism_forks::OpHardforks;
use reth_optimism_node::{
    OpAddOns, OpBuiltPayload, OpConsensusBuilder, OpEngineTypes, OpEngineValidatorBuilder,
    OpExecutorBuilder, OpFullNodeTypes, OpNetworkBuilder, OpNodeTypes, OpPayloadBuilderAttributes,
    OpPoolBuilder, OpStorage, args::RollupArgs, txpool::OpPooledTx,
};
use reth_optimism_payload_builder::config::OpBuilderConfig;
use reth_optimism_primitives::OpPrimitives;
use reth_optimism_rpc::OpEthApiBuilder;
use reth_provider::{
    ChainSpecProvider, DatabaseProviderFactory, HeaderProvider, StateProviderFactory,
};
use reth_transaction_pool::{PoolTransaction, TransactionPool};

use crate::{
    engine::FlashblocksEngineApiBuilder, payload::FlashblocksPayloadBuilderBuilder,
    payload_service::FlashblocksPayloadServiceBuilder,
};

pub mod engine;
pub mod payload;
pub mod payload_service;

/// Helper trait used for flashblocks reth components
pub trait FlashblocksFullNodeTypes:
    FullNodeTypes<Provider: FlashblocksProvider, Types: FlashblocksNodeTypes>
{
}

impl<T> FlashblocksFullNodeTypes for T where
    T: FullNodeTypes<Provider: FlashblocksProvider, Types: FlashblocksNodeTypes>
{
}

/// Helper trait used for flashblocks reth components
pub trait FlashblocksNodeTypes:
    NodeTypes<
        Payload: PayloadTypes<
            BuiltPayload = OpBuiltPayload,
            PayloadBuilderAttributes = OpPayloadBuilderAttributes<op_alloy_consensus::OpTxEnvelope>,
        >,
        ChainSpec = OpChainSpec,
    >
{
}

impl<T> FlashblocksNodeTypes for T where
    T: NodeTypes<
            Payload: PayloadTypes<
                BuiltPayload = OpBuiltPayload,
                PayloadBuilderAttributes = OpPayloadBuilderAttributes<
                    op_alloy_consensus::OpTxEnvelope,
                >,
            >,
            ChainSpec = OpChainSpec,
        >
{
}

/// Helper trait used for flashblocks reth components
pub trait FlashblocksProvider:
    StateProviderFactory
    + ChainSpecProvider<ChainSpec: EthChainSpec + OpHardforks>
    + Clone
    + DatabaseProviderFactory<Provider: HeaderProvider<Header = alloy_consensus::Header>>
{
}

impl<T> FlashblocksProvider for T where
    T: StateProviderFactory
        + ChainSpecProvider<ChainSpec: EthChainSpec + OpHardforks>
        + Clone
        + DatabaseProviderFactory<Provider: HeaderProvider<Header = alloy_consensus::Header>>
{
}

pub trait FlashblocksPool:
    TransactionPool<Transaction: OpPooledTx + PoolTransaction<Consensus = OpTxEnvelope>>
    + Unpin
    + 'static
{
}

/// Type configuration for a regular Optimism node.
#[derive(Debug, Clone)]
pub struct FlashblocksNodeBuilder {
    /// Optimism args
    pub rollup: RollupArgs,

    /// Flashblocks Args
    pub flashblocks: FlashblocksArgs,

    /// Builder config
    pub builder_config: OpBuilderConfig,
}

impl FlashblocksNodeBuilder {
    pub fn build(self) -> FlashblocksNode {
        let authorizer_vk = self.flashblocks.authorizer_vk.unwrap_or(
            self.flashblocks
                .builder_sk
                .as_ref()
                .expect("flashblocks builder_sk required")
                .verifying_key(),
        );
        let builder_sk = self.flashblocks.builder_sk.clone();
        let flashblocks_handle = FlashblocksHandle::new(authorizer_vk, builder_sk.clone());

        let (pending_block, _) = tokio::sync::watch::channel(None);

        let flashblocks_state =
            FlashblocksExecutionCoordinator::new(flashblocks_handle.clone(), pending_block);

        let (to_jobs_generator, _) = tokio::sync::watch::channel(None);

        FlashblocksNode {
            rollup: self.rollup,
            flashblocks: self.flashblocks,
            builder_config: self.builder_config,
            flashblocks_state,
            flashblocks_handle,
            to_jobs_generator,
            authorizer_vk,
        }
    }
}

/// Type configuration for a regular Optimism node.
#[derive(Debug, Clone)]
pub struct FlashblocksNode {
    /// Optimism args
    pub rollup: RollupArgs,

    /// Flashblocks Args
    pub flashblocks: FlashblocksArgs,

    pub builder_config: OpBuilderConfig,
    pub flashblocks_handle: FlashblocksHandle,
    pub flashblocks_state: FlashblocksExecutionCoordinator,
    pub to_jobs_generator: tokio::sync::watch::Sender<Option<Authorization>>,
    pub authorizer_vk: VerifyingKey,
}

/// A [`ComponentsBuilder`] with its generic arguments set to a stack of Optimism specific builders.
pub type FlashblocksNodeComponentBuilder<Node> = ComponentsBuilder<
    Node,
    OpPoolBuilder,
    FlashblocksPayloadServiceBuilder<FlashblocksPayloadBuilderBuilder<OpPayloadBuilderCtxBuilder>>,
    FlashblocksNetworkBuilder<OpNetworkBuilder>,
    OpExecutorBuilder,
    OpConsensusBuilder,
>;

impl<N> Node<N> for FlashblocksNode
where
    N: FullNodeTypes<Types: OpFullNodeTypes + OpNodeTypes>,
    N: FullNodeTypes,
    N::Provider: StateProviderFactory
        + ChainSpecProvider<ChainSpec = OpChainSpec>
        + HeaderProvider<Header = alloy_consensus::Header>
        + Clone
        + DatabaseProviderFactory<Provider: HeaderProvider<Header = alloy_consensus::Header>>,
    N::Types: NodeTypes<
            ChainSpec = OpChainSpec,
            Payload: PayloadTypes<
                BuiltPayload = OpBuiltPayload,
                PayloadBuilderAttributes = OpPayloadBuilderAttributes<
                    op_alloy_consensus::OpTxEnvelope,
                >,
            >,
        >,
{
    type ComponentsBuilder = FlashblocksNodeComponentBuilder<N>;

    type AddOns = OpAddOns<
        NodeAdapter<N, <Self::ComponentsBuilder as NodeComponentsBuilder<N>>::Components>,
        FlashblocksEthApiBuilder,
        OpEngineValidatorBuilder,
        FlashblocksEngineApiBuilder<OpEngineValidatorBuilder>,
        BasicEngineValidatorBuilder<OpEngineValidatorBuilder>,
    >;

    fn components_builder(&self) -> Self::ComponentsBuilder {
        let RollupArgs {
            disable_txpool_gossip,
            discovery_v4,
            ..
        } = self.rollup;

        let op_network_builder = OpNetworkBuilder {
            disable_txpool_gossip,
            disable_discovery_v4: !discovery_v4,
        };

        let fb_network_builder =
            FlashblocksNetworkBuilder::new(op_network_builder, self.flashblocks_handle.clone());

        let payload_builder_config = FlashblocksPayloadBuilderConfig {
            bal_enabled: self.flashblocks.access_list,
            inner: self.builder_config.clone(),
        };

        ComponentsBuilder::default()
            .node_types::<N>()
            .pool(
                OpPoolBuilder::default()
                    .with_enable_tx_conditional(self.rollup.enable_tx_conditional)
                    .with_supervisor(
                        self.rollup.supervisor_http.clone(),
                        self.rollup.supervisor_safety_level,
                    ),
            )
            .executor(OpExecutorBuilder::default())
            .payload(FlashblocksPayloadServiceBuilder::new(
                FlashblocksPayloadBuilderBuilder::new(
                    OpPayloadBuilderCtxBuilder,
                    self.flashblocks_state.clone(),
                    payload_builder_config,
                ),
                self.flashblocks_handle.clone(),
                self.flashblocks_state.clone(),
                self.to_jobs_generator.clone().subscribe(),
                Duration::from_millis(self.flashblocks.flashblocks_interval),
                Duration::from_millis(self.flashblocks.recommit_interval),
            ))
            .network(fb_network_builder)
            .consensus(OpConsensusBuilder::default())
    }

    fn add_ons(&self) -> Self::AddOns {
        let engine_api_builder = FlashblocksEngineApiBuilder {
            engine_validator_builder: Default::default(),
            flashblocks_handle: Some(self.flashblocks_handle.clone()),
            to_jobs_generator: self.to_jobs_generator.clone(),
            authorizer_vk: self.authorizer_vk,
        };
        let op_eth_api_builder =
            OpEthApiBuilder::default().with_sequencer(self.rollup.sequencer.clone());

        let flashblocks_eth_api_builder = FlashblocksEthApiBuilder::new(
            op_eth_api_builder,
            self.flashblocks_state.pending_block(),
        );

        let rpc_add_ons = RpcAddOns::new(
            flashblocks_eth_api_builder,
            Default::default(),
            engine_api_builder,
            Default::default(),
            Default::default(),
        );

        OpAddOns::new(
            rpc_add_ons,
            self.builder_config.da_config.clone(),
            self.builder_config.gas_limit_config.clone(),
            self.rollup.sequencer.clone(),
            Default::default(),
            Default::default(),
            false,
            1_000_000,
        )
    }
}

impl<N> DebugNode<N> for FlashblocksNode
where
    N: FullNodeComponents,
    N: FullNodeTypes<Types: OpFullNodeTypes + OpNodeTypes>,
    N: FullNodeTypes,
    N::Provider: StateProviderFactory
        + ChainSpecProvider<ChainSpec = OpChainSpec>
        + HeaderProvider<Header = alloy_consensus::Header>
        + Clone
        + DatabaseProviderFactory<Provider: HeaderProvider<Header = alloy_consensus::Header>>,
    N::Types: NodeTypes<
            ChainSpec = OpChainSpec,
            Payload: PayloadTypes<
                BuiltPayload = OpBuiltPayload,
                PayloadBuilderAttributes = OpPayloadBuilderAttributes<
                    op_alloy_consensus::OpTxEnvelope,
                >,
            >,
        >,
{
    type RpcBlock = alloy_rpc_types_eth::Block<OpTxEnvelope>;

    fn rpc_to_primitive_block(rpc_block: Self::RpcBlock) -> reth_node_api::BlockTy<Self> {
        rpc_block.into_consensus()
    }

    fn local_payload_attributes_builder(
        chain_spec: &Self::ChainSpec,
    ) -> impl PayloadAttributesBuilder<<Self::Payload as PayloadTypes>::PayloadAttributes> {
        LocalPayloadAttributesBuilder::new(Arc::new(chain_spec.clone()))
    }
}

impl NodeTypes for FlashblocksNode {
    type Primitives = OpPrimitives;
    type ChainSpec = OpChainSpec;
    type Storage = OpStorage;
    type Payload = OpEngineTypes;
}
=======
pub mod engine;
pub mod payload;
pub mod payload_service;
>>>>>>> d2f523a5
<|MERGE_RESOLUTION|>--- conflicted
+++ resolved
@@ -1,333 +1,3 @@
-<<<<<<< HEAD
-use std::{sync::Arc, time::Duration};
-
-use ed25519_dalek::VerifyingKey;
-use flashblocks_builder::{
-    FlashblocksPayloadBuilderConfig, coordinator::FlashblocksExecutionCoordinator,
-    traits::context::OpPayloadBuilderCtxBuilder,
-};
-use flashblocks_cli::FlashblocksArgs;
-use flashblocks_p2p::{net::FlashblocksNetworkBuilder, protocol::handler::FlashblocksHandle};
-use flashblocks_primitives::p2p::Authorization;
-use flashblocks_rpc::eth::FlashblocksEthApiBuilder;
-use op_alloy_consensus::OpTxEnvelope;
-use reth::chainspec::EthChainSpec;
-use reth_engine_local::LocalPayloadAttributesBuilder;
-use reth_node_api::{
-    FullNodeComponents, FullNodeTypes, NodeTypes, PayloadAttributesBuilder, PayloadTypes,
-};
-use reth_node_builder::{
-    DebugNode, Node, NodeAdapter, NodeComponentsBuilder,
-    components::ComponentsBuilder,
-    rpc::{BasicEngineValidatorBuilder, RpcAddOns},
-};
-use reth_optimism_chainspec::OpChainSpec;
-use reth_optimism_forks::OpHardforks;
-use reth_optimism_node::{
-    OpAddOns, OpBuiltPayload, OpConsensusBuilder, OpEngineTypes, OpEngineValidatorBuilder,
-    OpExecutorBuilder, OpFullNodeTypes, OpNetworkBuilder, OpNodeTypes, OpPayloadBuilderAttributes,
-    OpPoolBuilder, OpStorage, args::RollupArgs, txpool::OpPooledTx,
-};
-use reth_optimism_payload_builder::config::OpBuilderConfig;
-use reth_optimism_primitives::OpPrimitives;
-use reth_optimism_rpc::OpEthApiBuilder;
-use reth_provider::{
-    ChainSpecProvider, DatabaseProviderFactory, HeaderProvider, StateProviderFactory,
-};
-use reth_transaction_pool::{PoolTransaction, TransactionPool};
-
-use crate::{
-    engine::FlashblocksEngineApiBuilder, payload::FlashblocksPayloadBuilderBuilder,
-    payload_service::FlashblocksPayloadServiceBuilder,
-};
-
 pub mod engine;
 pub mod payload;
-pub mod payload_service;
-
-/// Helper trait used for flashblocks reth components
-pub trait FlashblocksFullNodeTypes:
-    FullNodeTypes<Provider: FlashblocksProvider, Types: FlashblocksNodeTypes>
-{
-}
-
-impl<T> FlashblocksFullNodeTypes for T where
-    T: FullNodeTypes<Provider: FlashblocksProvider, Types: FlashblocksNodeTypes>
-{
-}
-
-/// Helper trait used for flashblocks reth components
-pub trait FlashblocksNodeTypes:
-    NodeTypes<
-        Payload: PayloadTypes<
-            BuiltPayload = OpBuiltPayload,
-            PayloadBuilderAttributes = OpPayloadBuilderAttributes<op_alloy_consensus::OpTxEnvelope>,
-        >,
-        ChainSpec = OpChainSpec,
-    >
-{
-}
-
-impl<T> FlashblocksNodeTypes for T where
-    T: NodeTypes<
-            Payload: PayloadTypes<
-                BuiltPayload = OpBuiltPayload,
-                PayloadBuilderAttributes = OpPayloadBuilderAttributes<
-                    op_alloy_consensus::OpTxEnvelope,
-                >,
-            >,
-            ChainSpec = OpChainSpec,
-        >
-{
-}
-
-/// Helper trait used for flashblocks reth components
-pub trait FlashblocksProvider:
-    StateProviderFactory
-    + ChainSpecProvider<ChainSpec: EthChainSpec + OpHardforks>
-    + Clone
-    + DatabaseProviderFactory<Provider: HeaderProvider<Header = alloy_consensus::Header>>
-{
-}
-
-impl<T> FlashblocksProvider for T where
-    T: StateProviderFactory
-        + ChainSpecProvider<ChainSpec: EthChainSpec + OpHardforks>
-        + Clone
-        + DatabaseProviderFactory<Provider: HeaderProvider<Header = alloy_consensus::Header>>
-{
-}
-
-pub trait FlashblocksPool:
-    TransactionPool<Transaction: OpPooledTx + PoolTransaction<Consensus = OpTxEnvelope>>
-    + Unpin
-    + 'static
-{
-}
-
-/// Type configuration for a regular Optimism node.
-#[derive(Debug, Clone)]
-pub struct FlashblocksNodeBuilder {
-    /// Optimism args
-    pub rollup: RollupArgs,
-
-    /// Flashblocks Args
-    pub flashblocks: FlashblocksArgs,
-
-    /// Builder config
-    pub builder_config: OpBuilderConfig,
-}
-
-impl FlashblocksNodeBuilder {
-    pub fn build(self) -> FlashblocksNode {
-        let authorizer_vk = self.flashblocks.authorizer_vk.unwrap_or(
-            self.flashblocks
-                .builder_sk
-                .as_ref()
-                .expect("flashblocks builder_sk required")
-                .verifying_key(),
-        );
-        let builder_sk = self.flashblocks.builder_sk.clone();
-        let flashblocks_handle = FlashblocksHandle::new(authorizer_vk, builder_sk.clone());
-
-        let (pending_block, _) = tokio::sync::watch::channel(None);
-
-        let flashblocks_state =
-            FlashblocksExecutionCoordinator::new(flashblocks_handle.clone(), pending_block);
-
-        let (to_jobs_generator, _) = tokio::sync::watch::channel(None);
-
-        FlashblocksNode {
-            rollup: self.rollup,
-            flashblocks: self.flashblocks,
-            builder_config: self.builder_config,
-            flashblocks_state,
-            flashblocks_handle,
-            to_jobs_generator,
-            authorizer_vk,
-        }
-    }
-}
-
-/// Type configuration for a regular Optimism node.
-#[derive(Debug, Clone)]
-pub struct FlashblocksNode {
-    /// Optimism args
-    pub rollup: RollupArgs,
-
-    /// Flashblocks Args
-    pub flashblocks: FlashblocksArgs,
-
-    pub builder_config: OpBuilderConfig,
-    pub flashblocks_handle: FlashblocksHandle,
-    pub flashblocks_state: FlashblocksExecutionCoordinator,
-    pub to_jobs_generator: tokio::sync::watch::Sender<Option<Authorization>>,
-    pub authorizer_vk: VerifyingKey,
-}
-
-/// A [`ComponentsBuilder`] with its generic arguments set to a stack of Optimism specific builders.
-pub type FlashblocksNodeComponentBuilder<Node> = ComponentsBuilder<
-    Node,
-    OpPoolBuilder,
-    FlashblocksPayloadServiceBuilder<FlashblocksPayloadBuilderBuilder<OpPayloadBuilderCtxBuilder>>,
-    FlashblocksNetworkBuilder<OpNetworkBuilder>,
-    OpExecutorBuilder,
-    OpConsensusBuilder,
->;
-
-impl<N> Node<N> for FlashblocksNode
-where
-    N: FullNodeTypes<Types: OpFullNodeTypes + OpNodeTypes>,
-    N: FullNodeTypes,
-    N::Provider: StateProviderFactory
-        + ChainSpecProvider<ChainSpec = OpChainSpec>
-        + HeaderProvider<Header = alloy_consensus::Header>
-        + Clone
-        + DatabaseProviderFactory<Provider: HeaderProvider<Header = alloy_consensus::Header>>,
-    N::Types: NodeTypes<
-            ChainSpec = OpChainSpec,
-            Payload: PayloadTypes<
-                BuiltPayload = OpBuiltPayload,
-                PayloadBuilderAttributes = OpPayloadBuilderAttributes<
-                    op_alloy_consensus::OpTxEnvelope,
-                >,
-            >,
-        >,
-{
-    type ComponentsBuilder = FlashblocksNodeComponentBuilder<N>;
-
-    type AddOns = OpAddOns<
-        NodeAdapter<N, <Self::ComponentsBuilder as NodeComponentsBuilder<N>>::Components>,
-        FlashblocksEthApiBuilder,
-        OpEngineValidatorBuilder,
-        FlashblocksEngineApiBuilder<OpEngineValidatorBuilder>,
-        BasicEngineValidatorBuilder<OpEngineValidatorBuilder>,
-    >;
-
-    fn components_builder(&self) -> Self::ComponentsBuilder {
-        let RollupArgs {
-            disable_txpool_gossip,
-            discovery_v4,
-            ..
-        } = self.rollup;
-
-        let op_network_builder = OpNetworkBuilder {
-            disable_txpool_gossip,
-            disable_discovery_v4: !discovery_v4,
-        };
-
-        let fb_network_builder =
-            FlashblocksNetworkBuilder::new(op_network_builder, self.flashblocks_handle.clone());
-
-        let payload_builder_config = FlashblocksPayloadBuilderConfig {
-            bal_enabled: self.flashblocks.access_list,
-            inner: self.builder_config.clone(),
-        };
-
-        ComponentsBuilder::default()
-            .node_types::<N>()
-            .pool(
-                OpPoolBuilder::default()
-                    .with_enable_tx_conditional(self.rollup.enable_tx_conditional)
-                    .with_supervisor(
-                        self.rollup.supervisor_http.clone(),
-                        self.rollup.supervisor_safety_level,
-                    ),
-            )
-            .executor(OpExecutorBuilder::default())
-            .payload(FlashblocksPayloadServiceBuilder::new(
-                FlashblocksPayloadBuilderBuilder::new(
-                    OpPayloadBuilderCtxBuilder,
-                    self.flashblocks_state.clone(),
-                    payload_builder_config,
-                ),
-                self.flashblocks_handle.clone(),
-                self.flashblocks_state.clone(),
-                self.to_jobs_generator.clone().subscribe(),
-                Duration::from_millis(self.flashblocks.flashblocks_interval),
-                Duration::from_millis(self.flashblocks.recommit_interval),
-            ))
-            .network(fb_network_builder)
-            .consensus(OpConsensusBuilder::default())
-    }
-
-    fn add_ons(&self) -> Self::AddOns {
-        let engine_api_builder = FlashblocksEngineApiBuilder {
-            engine_validator_builder: Default::default(),
-            flashblocks_handle: Some(self.flashblocks_handle.clone()),
-            to_jobs_generator: self.to_jobs_generator.clone(),
-            authorizer_vk: self.authorizer_vk,
-        };
-        let op_eth_api_builder =
-            OpEthApiBuilder::default().with_sequencer(self.rollup.sequencer.clone());
-
-        let flashblocks_eth_api_builder = FlashblocksEthApiBuilder::new(
-            op_eth_api_builder,
-            self.flashblocks_state.pending_block(),
-        );
-
-        let rpc_add_ons = RpcAddOns::new(
-            flashblocks_eth_api_builder,
-            Default::default(),
-            engine_api_builder,
-            Default::default(),
-            Default::default(),
-        );
-
-        OpAddOns::new(
-            rpc_add_ons,
-            self.builder_config.da_config.clone(),
-            self.builder_config.gas_limit_config.clone(),
-            self.rollup.sequencer.clone(),
-            Default::default(),
-            Default::default(),
-            false,
-            1_000_000,
-        )
-    }
-}
-
-impl<N> DebugNode<N> for FlashblocksNode
-where
-    N: FullNodeComponents,
-    N: FullNodeTypes<Types: OpFullNodeTypes + OpNodeTypes>,
-    N: FullNodeTypes,
-    N::Provider: StateProviderFactory
-        + ChainSpecProvider<ChainSpec = OpChainSpec>
-        + HeaderProvider<Header = alloy_consensus::Header>
-        + Clone
-        + DatabaseProviderFactory<Provider: HeaderProvider<Header = alloy_consensus::Header>>,
-    N::Types: NodeTypes<
-            ChainSpec = OpChainSpec,
-            Payload: PayloadTypes<
-                BuiltPayload = OpBuiltPayload,
-                PayloadBuilderAttributes = OpPayloadBuilderAttributes<
-                    op_alloy_consensus::OpTxEnvelope,
-                >,
-            >,
-        >,
-{
-    type RpcBlock = alloy_rpc_types_eth::Block<OpTxEnvelope>;
-
-    fn rpc_to_primitive_block(rpc_block: Self::RpcBlock) -> reth_node_api::BlockTy<Self> {
-        rpc_block.into_consensus()
-    }
-
-    fn local_payload_attributes_builder(
-        chain_spec: &Self::ChainSpec,
-    ) -> impl PayloadAttributesBuilder<<Self::Payload as PayloadTypes>::PayloadAttributes> {
-        LocalPayloadAttributesBuilder::new(Arc::new(chain_spec.clone()))
-    }
-}
-
-impl NodeTypes for FlashblocksNode {
-    type Primitives = OpPrimitives;
-    type ChainSpec = OpChainSpec;
-    type Storage = OpStorage;
-    type Payload = OpEngineTypes;
-}
-=======
-pub mod engine;
-pub mod payload;
-pub mod payload_service;
->>>>>>> d2f523a5
+pub mod payload_service;