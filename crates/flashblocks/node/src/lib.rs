use std::{sync::Arc, time::Duration};

use ed25519_dalek::VerifyingKey;
use flashblocks_builder::{
    coordinator::FlashblocksExecutionCoordinator, traits::context::OpPayloadBuilderCtxBuilder,
};
use flashblocks_cli::FlashblocksArgs;
use flashblocks_p2p::{net::FlashblocksNetworkBuilder, protocol::handler::FlashblocksHandle};
use flashblocks_primitives::p2p::Authorization;
use flashblocks_rpc::eth::FlashblocksEthApiBuilder;
use op_alloy_consensus::OpTxEnvelope;
use reth::chainspec::EthChainSpec;
use reth_engine_local::LocalPayloadAttributesBuilder;
use reth_node_api::{
    FullNodeComponents, FullNodeTypes, NodeTypes, PayloadAttributesBuilder, PayloadTypes,
};
use reth_node_builder::{
    components::ComponentsBuilder,
    rpc::{BasicEngineValidatorBuilder, RpcAddOns},
    DebugNode, Node, NodeAdapter, NodeComponentsBuilder,
};
use reth_optimism_chainspec::OpChainSpec;
use reth_optimism_forks::OpHardforks;
use reth_optimism_node::{
    args::RollupArgs, txpool::OpPooledTx, OpAddOns, OpBuiltPayload, OpConsensusBuilder,
    OpEngineTypes, OpEngineValidatorBuilder, OpExecutorBuilder, OpFullNodeTypes, OpNetworkBuilder,
    OpNodeTypes, OpPayloadBuilderAttributes, OpPoolBuilder, OpStorage,
};
use reth_optimism_payload_builder::config::OpBuilderConfig;
use reth_optimism_primitives::OpPrimitives;
use reth_optimism_rpc::OpEthApiBuilder;
use reth_provider::{
    ChainSpecProvider, DatabaseProviderFactory, HeaderProvider, StateProviderFactory,
};
use reth_transaction_pool::{PoolTransaction, TransactionPool};

use crate::{
    engine::FlashblocksEngineApiBuilder, payload::FlashblocksPayloadBuilderBuilder,
    payload_service::FlashblocksPayloadServiceBuilder,
};

pub mod engine;
pub mod payload;
pub mod payload_service;

/// Helper trait used for flashblocks reth components
pub trait FlashblocksFullNodeTypes:
    FullNodeTypes<Provider: FlashblocksProvider, Types: FlashblocksNodeTypes>
{
}

impl<T> FlashblocksFullNodeTypes for T where
    T: FullNodeTypes<Provider: FlashblocksProvider, Types: FlashblocksNodeTypes>
{
}

/// Helper trait used for flashblocks reth components
pub trait FlashblocksNodeTypes:
    NodeTypes<
    Payload: PayloadTypes<
        BuiltPayload = OpBuiltPayload,
        PayloadBuilderAttributes = OpPayloadBuilderAttributes<op_alloy_consensus::OpTxEnvelope>,
    >,
    ChainSpec = OpChainSpec,
>
{
}

impl<T> FlashblocksNodeTypes for T where
    T: NodeTypes<
        Payload: PayloadTypes<
            BuiltPayload = OpBuiltPayload,
            PayloadBuilderAttributes = OpPayloadBuilderAttributes<op_alloy_consensus::OpTxEnvelope>,
        >,
        ChainSpec = OpChainSpec,
    >
{
}

/// Helper trait used for flashblocks reth components
pub trait FlashblocksProvider:
    StateProviderFactory
    + ChainSpecProvider<ChainSpec: EthChainSpec + OpHardforks>
    + Clone
    + DatabaseProviderFactory<Provider: HeaderProvider<Header = alloy_consensus::Header>>
{
}

impl<T> FlashblocksProvider for T where
    T: StateProviderFactory
        + ChainSpecProvider<ChainSpec: EthChainSpec + OpHardforks>
        + Clone
        + DatabaseProviderFactory<Provider: HeaderProvider<Header = alloy_consensus::Header>>
{
}

pub trait FlashblocksPool:
    TransactionPool<Transaction: OpPooledTx + PoolTransaction<Consensus = OpTxEnvelope>>
    + Unpin
    + 'static
{
}

/// Type configuration for a regular Optimism node.
#[derive(Debug, Clone)]
pub struct FlashblocksNodeBuilder {
    /// Optimism args
    pub rollup: RollupArgs,

    /// Flashblocks Args
    pub flashblocks: FlashblocksArgs,

    /// Builder config
    pub builder_config: OpBuilderConfig,
}

impl FlashblocksNodeBuilder {
    pub fn build(self) -> FlashblocksNode {
        let authorizer_vk = self.flashblocks.authorizer_vk.unwrap_or(
            self.flashblocks
                .builder_sk
                .as_ref()
                .expect("flashblocks builder_sk required")
                .verifying_key(),
        );
        let builder_sk = self.flashblocks.builder_sk.clone();
        let flashblocks_handle = FlashblocksHandle::new(authorizer_vk, builder_sk.clone());

        let (pending_block, _) = tokio::sync::watch::channel(None);

<<<<<<< HEAD
        let flashblocks_state =
            FlashblocksExecutionCoordinator::new(flashblocks_handle.clone(), pending_block);
=======
        let flashblocks_state = FlashblocksStateExecutor::new(
            flashblocks_handle.clone(),
            self.builder_config.clone(),
            pending_block,
        );
>>>>>>> 3755ebfe

        let (to_jobs_generator, _) = tokio::sync::watch::channel(None);

        FlashblocksNode {
            rollup: self.rollup,
            flashblocks: self.flashblocks,
            builder_config: self.builder_config,
            flashblocks_state,
            flashblocks_handle,
            to_jobs_generator,
            authorizer_vk,
        }
    }
}

/// Type configuration for a regular Optimism node.
#[derive(Debug, Clone)]
pub struct FlashblocksNode {
    /// Optimism args
    pub rollup: RollupArgs,

    /// Flashblocks Args
    pub flashblocks: FlashblocksArgs,

    pub builder_config: OpBuilderConfig,
    pub flashblocks_handle: FlashblocksHandle,
    pub flashblocks_state: FlashblocksExecutionCoordinator,
    pub to_jobs_generator: tokio::sync::watch::Sender<Option<Authorization>>,
    pub authorizer_vk: VerifyingKey,
}

/// A [`ComponentsBuilder`] with its generic arguments set to a stack of Optimism specific builders.
pub type FlashblocksNodeComponentBuilder<Node> = ComponentsBuilder<
    Node,
    OpPoolBuilder,
    FlashblocksPayloadServiceBuilder<FlashblocksPayloadBuilderBuilder<OpPayloadBuilderCtxBuilder>>,
    FlashblocksNetworkBuilder<OpNetworkBuilder>,
    OpExecutorBuilder,
    OpConsensusBuilder,
>;

impl<N> Node<N> for FlashblocksNode
where
    N: FullNodeTypes<Types: OpFullNodeTypes + OpNodeTypes>,

    N: FullNodeTypes,
    N::Provider: StateProviderFactory
        + ChainSpecProvider<ChainSpec = OpChainSpec>
        + HeaderProvider<Header = alloy_consensus::Header>
        + Clone
        + DatabaseProviderFactory<Provider: HeaderProvider<Header = alloy_consensus::Header>>,
    N::Types: NodeTypes<
        ChainSpec = OpChainSpec,
        Payload: PayloadTypes<
            BuiltPayload = OpBuiltPayload,
            PayloadBuilderAttributes = OpPayloadBuilderAttributes<op_alloy_consensus::OpTxEnvelope>,
        >,
    >,
{
    type ComponentsBuilder = FlashblocksNodeComponentBuilder<N>;

    type AddOns = OpAddOns<
        NodeAdapter<N, <Self::ComponentsBuilder as NodeComponentsBuilder<N>>::Components>,
        FlashblocksEthApiBuilder,
        OpEngineValidatorBuilder,
        FlashblocksEngineApiBuilder<OpEngineValidatorBuilder>,
        BasicEngineValidatorBuilder<OpEngineValidatorBuilder>,
    >;

    fn components_builder(&self) -> Self::ComponentsBuilder {
        let RollupArgs {
            disable_txpool_gossip,
            discovery_v4,
            ..
        } = self.rollup;

        let op_network_builder = OpNetworkBuilder {
            disable_txpool_gossip,
            disable_discovery_v4: !discovery_v4,
        };

        let fb_network_builder =
            FlashblocksNetworkBuilder::new(op_network_builder, self.flashblocks_handle.clone());

        ComponentsBuilder::default()
            .node_types::<N>()
            .pool(
                OpPoolBuilder::default()
                    .with_enable_tx_conditional(self.rollup.enable_tx_conditional)
                    .with_supervisor(
                        self.rollup.supervisor_http.clone(),
                        self.rollup.supervisor_safety_level,
                    ),
            )
            .executor(OpExecutorBuilder::default())
            .payload(FlashblocksPayloadServiceBuilder::new(
                FlashblocksPayloadBuilderBuilder::new(
                    OpPayloadBuilderCtxBuilder,
                    self.flashblocks_state.clone(),
                    self.builder_config.clone(),
                ),
                self.flashblocks_handle.clone(),
                self.flashblocks_state.clone(),
                self.to_jobs_generator.clone().subscribe(),
                Duration::from_millis(self.flashblocks.flashblocks_interval),
                Duration::from_millis(self.flashblocks.recommit_interval),
            ))
            .network(fb_network_builder)
            .consensus(OpConsensusBuilder::default())
    }

    fn add_ons(&self) -> Self::AddOns {
        let engine_api_builder = FlashblocksEngineApiBuilder {
            engine_validator_builder: Default::default(),
            flashblocks_handle: Some(self.flashblocks_handle.clone()),
            to_jobs_generator: self.to_jobs_generator.clone(),
            authorizer_vk: self.authorizer_vk,
        };
        let op_eth_api_builder =
            OpEthApiBuilder::default().with_sequencer(self.rollup.sequencer.clone());

        let flashblocks_eth_api_builder = FlashblocksEthApiBuilder::new(
            op_eth_api_builder,
            self.flashblocks_state.pending_block(),
        );

        let rpc_add_ons = RpcAddOns::new(
            flashblocks_eth_api_builder,
            Default::default(),
            engine_api_builder,
            Default::default(),
            Default::default(),
        );

        OpAddOns::new(
            rpc_add_ons,
            self.builder_config.da_config.clone(),
            self.builder_config.gas_limit_config.clone(),
            self.rollup.sequencer.clone(),
            Default::default(),
            Default::default(),
            false,
            1_000_000,
        )
    }
}

impl<N> DebugNode<N> for FlashblocksNode
where
    N: FullNodeComponents,
    N: FullNodeTypes<Types: OpFullNodeTypes + OpNodeTypes>,
    N: FullNodeTypes,
    N::Provider: StateProviderFactory
        + ChainSpecProvider<ChainSpec = OpChainSpec>
        + HeaderProvider<Header = alloy_consensus::Header>
        + Clone
        + DatabaseProviderFactory<Provider: HeaderProvider<Header = alloy_consensus::Header>>,
    N::Types: NodeTypes<
        ChainSpec = OpChainSpec,
        Payload: PayloadTypes<
            BuiltPayload = OpBuiltPayload,
            PayloadBuilderAttributes = OpPayloadBuilderAttributes<op_alloy_consensus::OpTxEnvelope>,
        >,
    >,
{
    type RpcBlock = alloy_rpc_types_eth::Block<OpTxEnvelope>;

    fn rpc_to_primitive_block(rpc_block: Self::RpcBlock) -> reth_node_api::BlockTy<Self> {
        rpc_block.into_consensus()
    }

    fn local_payload_attributes_builder(
        chain_spec: &Self::ChainSpec,
    ) -> impl PayloadAttributesBuilder<<Self::Payload as PayloadTypes>::PayloadAttributes> {
        LocalPayloadAttributesBuilder::new(Arc::new(chain_spec.clone()))
    }
}

impl NodeTypes for FlashblocksNode {
    type Primitives = OpPrimitives;
    type ChainSpec = OpChainSpec;
    type Storage = OpStorage;
    type Payload = OpEngineTypes;
}<|MERGE_RESOLUTION|>--- conflicted
+++ resolved
@@ -128,16 +128,8 @@
 
         let (pending_block, _) = tokio::sync::watch::channel(None);
 
-<<<<<<< HEAD
         let flashblocks_state =
             FlashblocksExecutionCoordinator::new(flashblocks_handle.clone(), pending_block);
-=======
-        let flashblocks_state = FlashblocksStateExecutor::new(
-            flashblocks_handle.clone(),
-            self.builder_config.clone(),
-            pending_block,
-        );
->>>>>>> 3755ebfe
 
         let (to_jobs_generator, _) = tokio::sync::watch::channel(None);
 
