use std::time::Duration;

use flashblocks_builder::{
    coordinator::FlashblocksExecutionCoordinator, traits::payload_builder::FlashblockPayloadBuilder,
};
use flashblocks_p2p::protocol::handler::FlashblocksHandle;
use flashblocks_payload::{
    generator::{FlashblocksJobGeneratorConfig, FlashblocksPayloadJobGenerator},
    metrics::PayloadBuilderMetrics,
};
use flashblocks_primitives::p2p::FlashblocksAuthorization;
use reth::payload::{PayloadBuilderHandle, PayloadBuilderService};
use reth_basic_payload_builder::{BasicPayloadJobGenerator, BasicPayloadJobGeneratorConfig};
use reth_node_api::{FullNodeTypes, NodeTypes, PayloadTypes};
use reth_node_builder::{
    BuilderContext,
    components::{PayloadBuilderBuilder, PayloadServiceBuilder},
};
use reth_optimism_chainspec::OpChainSpec;
use reth_optimism_node::{OpBuiltPayload, OpEngineTypes, OpNodeTypes, OpPayloadBuilderAttributes};
use reth_provider::{
    CanonStateSubscriptions, ChainSpecProvider, DatabaseProviderFactory, HeaderProvider,
    StateProviderFactory,
};
use reth_transaction_pool::TransactionPool;

/// Basic payload service builder that spawns a [`BasicPayloadJobGenerator`]
#[derive(Debug)]
pub struct FlashblocksPayloadServiceBuilder<PB> {
    pb: PB,
<<<<<<< HEAD
    p2p_handler: FlashblocksHandle,
    flashblocks_state: FlashblocksExecutionCoordinator,
    authorizations_rx: tokio::sync::watch::Receiver<Option<Authorization>>,
=======
    p2p_handler: Option<FlashblocksHandle>,
    flashblocks_state: Option<FlashblocksStateExecutor>,
    authorizations_rx: Option<tokio::sync::watch::Receiver<Option<FlashblocksAuthorization>>>,
>>>>>>> d2f523a5
    interval: Duration,
    recommitment_interval: Duration,
}

impl<PB> FlashblocksPayloadServiceBuilder<PB> {
    /// Create a new [`FlashblocksPayloadServiceBuilder`].
    pub const fn new(
        pb: PB,
<<<<<<< HEAD
        p2p_handler: FlashblocksHandle,
        flashblocks_state: FlashblocksExecutionCoordinator,
        authorizations_rx: tokio::sync::watch::Receiver<Option<Authorization>>,
=======
        p2p_handler: Option<FlashblocksHandle>,
        flashblocks_state: Option<FlashblocksStateExecutor>,
        authorizations_rx: Option<tokio::sync::watch::Receiver<Option<FlashblocksAuthorization>>>,
>>>>>>> d2f523a5
        interval: Duration,
        recommitment_interval: Duration,
    ) -> Self {
        Self {
            pb,
            p2p_handler,
            flashblocks_state,
            authorizations_rx,
            interval,
            recommitment_interval,
        }
    }
}

impl<Node, Pool, PB, EvmConfig> PayloadServiceBuilder<Node, Pool, EvmConfig>
    for FlashblocksPayloadServiceBuilder<PB>
where
    Node: FullNodeTypes<Types: OpNodeTypes<Payload = OpEngineTypes>>,
    Node::Provider: StateProviderFactory
        + ChainSpecProvider<ChainSpec = OpChainSpec>
        + HeaderProvider<Header = alloy_consensus::Header>
        + Clone
        + DatabaseProviderFactory<Provider: HeaderProvider<Header = alloy_consensus::Header>>,
    Node::Types: NodeTypes<
            ChainSpec = OpChainSpec,
            Payload: PayloadTypes<
                BuiltPayload = OpBuiltPayload,
                PayloadBuilderAttributes = OpPayloadBuilderAttributes<
                    op_alloy_consensus::OpTxEnvelope,
                >,
            >,
        >,
    Pool: TransactionPool,
    EvmConfig: Send,
    PB: PayloadBuilderBuilder<Node, Pool, EvmConfig>,
    PB::PayloadBuilder: FlashblockPayloadBuilder,
{
    async fn spawn_payload_builder_service(
        self,
        ctx: &BuilderContext<Node>,
        pool: Pool,
        evm_config: EvmConfig,
    ) -> eyre::Result<PayloadBuilderHandle<<Node::Types as NodeTypes>::Payload>> {
        let payload_builder = self.pb.build_payload_builder(ctx, pool, evm_config).await?;

        let conf = ctx.config().builder.clone();

        let payload_job_config = FlashblocksJobGeneratorConfig::default()
            .interval(self.interval)
            .recommitment_interval(self.recommitment_interval)
            .deadline(conf.deadline)
            .max_payload_tasks(conf.max_payload_tasks);

        let metrics = PayloadBuilderMetrics::default();
        if let (Some(p2p_handler), Some(authorizations_rx), Some(flashblocks_state)) = (
            self.p2p_handler,
            self.authorizations_rx,
            self.flashblocks_state,
        ) {
            // flashblocks enabled
            let payload_generator = FlashblocksPayloadJobGenerator::with_builder(
                ctx.provider().clone(),
                ctx.task_executor().clone(),
                payload_job_config,
                payload_builder,
                p2p_handler,
                authorizations_rx.clone(),
                flashblocks_state.clone(),
                metrics,
            );

            let (payload_service, payload_service_handle) = PayloadBuilderService::new(
                payload_generator,
                ctx.provider().canonical_state_stream(),
            );

            let payload_events = payload_service.payload_events_handle();
            flashblocks_state.register_payload_events(payload_events);

            ctx.task_executor()
                .spawn_critical("payload builder service", Box::pin(payload_service));

            Ok(payload_service_handle)
        } else {
            // flahsblocks disabled
            let payload_job_config = BasicPayloadJobGeneratorConfig::default()
                .interval(conf.interval)
                .deadline(conf.deadline)
                .max_payload_tasks(conf.max_payload_tasks);

            let payload_generator = BasicPayloadJobGenerator::with_builder(
                ctx.provider().clone(),
                ctx.task_executor().clone(),
                payload_job_config,
                payload_builder,
            );
            let (payload_service, payload_service_handle) = PayloadBuilderService::new(
                payload_generator,
                ctx.provider().canonical_state_stream(),
            );

            ctx.task_executor()
                .spawn_critical("payload builder service", Box::pin(payload_service));

            Ok(payload_service_handle)
        }
    }
}<|MERGE_RESOLUTION|>--- conflicted
+++ resolved
@@ -28,15 +28,9 @@
 #[derive(Debug)]
 pub struct FlashblocksPayloadServiceBuilder<PB> {
     pb: PB,
-<<<<<<< HEAD
-    p2p_handler: FlashblocksHandle,
-    flashblocks_state: FlashblocksExecutionCoordinator,
-    authorizations_rx: tokio::sync::watch::Receiver<Option<Authorization>>,
-=======
     p2p_handler: Option<FlashblocksHandle>,
-    flashblocks_state: Option<FlashblocksStateExecutor>,
+    flashblocks_state: Option<FlashblocksExecutionCoordinator>,
     authorizations_rx: Option<tokio::sync::watch::Receiver<Option<FlashblocksAuthorization>>>,
->>>>>>> d2f523a5
     interval: Duration,
     recommitment_interval: Duration,
 }
@@ -45,15 +39,9 @@
     /// Create a new [`FlashblocksPayloadServiceBuilder`].
     pub const fn new(
         pb: PB,
-<<<<<<< HEAD
-        p2p_handler: FlashblocksHandle,
-        flashblocks_state: FlashblocksExecutionCoordinator,
-        authorizations_rx: tokio::sync::watch::Receiver<Option<Authorization>>,
-=======
         p2p_handler: Option<FlashblocksHandle>,
-        flashblocks_state: Option<FlashblocksStateExecutor>,
+        flashblocks_state: Option<FlashblocksExecutionCoordinator>,
         authorizations_rx: Option<tokio::sync::watch::Receiver<Option<FlashblocksAuthorization>>>,
->>>>>>> d2f523a5
         interval: Duration,
         recommitment_interval: Duration,
     ) -> Self {
