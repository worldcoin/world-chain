--- conflicted
+++ resolved
@@ -19,13 +19,8 @@
 #[derive(Debug, Clone)]
 pub struct FlashblocksPayloadBuilderBuilder<CtxBuilder> {
     pub ctx_builder: CtxBuilder,
-<<<<<<< HEAD
     pub flashblocks_state: FlashblocksExecutionCoordinator,
-    pub da_config: OpDAConfig,
-=======
-    pub flashblocks_state: FlashblocksStateExecutor,
     pub builder_config: OpBuilderConfig,
->>>>>>> 3755ebfe
 }
 
 impl<CtxBuilder> FlashblocksPayloadBuilderBuilder<CtxBuilder> {
@@ -34,13 +29,8 @@
     #[allow(clippy::too_many_arguments)]
     pub fn new(
         ctx_builder: CtxBuilder,
-<<<<<<< HEAD
         flashblocks_state: FlashblocksExecutionCoordinator,
-        da_config: OpDAConfig,
-=======
-        flashblocks_state: FlashblocksStateExecutor,
         builder_config: OpBuilderConfig,
->>>>>>> 3755ebfe
     ) -> Self {
         Self {
             ctx_builder,
@@ -90,7 +80,7 @@
             evm_config,
             pool,
             client: ctx.provider().clone(),
-            builder_config: self.builder_config,
+            config: self.builder_config,
             best_transactions: (),
             ctx_builder: self.ctx_builder,
         };
