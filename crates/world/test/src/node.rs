--- conflicted
+++ resolved
@@ -48,7 +48,6 @@
     sync::Arc,
 };
 use tokio::sync::{broadcast, watch};
-use tracing::info;
 use world_chain_pbh::external_nullifier::ExternalNullifier;
 
 use alloy_eips::eip2718::Encodable2718;
@@ -65,28 +64,19 @@
 use reth_optimism_payload_builder::config::OpBuilderConfig;
 
 use world_chain_node::{
-    args::{BuilderArgs, NodeContextType, PbhArgs, WorldChainArgs},
+    args::{BuilderArgs, PbhArgs, WorldChainArgs},
     config::WorldChainNodeConfig,
 };
 
-<<<<<<< HEAD
-pub fn test_config(context: NodeContextType) -> WorldChainNodeConfig {
-    test_config_with_peers_and_gossip(None, false, context)
-=======
 pub fn test_config() -> WorldChainNodeConfig {
     test_config_with_peers_and_gossip(None, false, true)
->>>>>>> d2f523a5
 }
 
 /// Creates a test config with optional transaction propagation peers and gossip control
 pub fn test_config_with_peers_and_gossip(
     tx_peers: Option<Vec<PeerId>>,
     disable_txpool_gossip: bool,
-<<<<<<< HEAD
-    context: NodeContextType,
-=======
     flashblocks_enabled: bool,
->>>>>>> d2f523a5
 ) -> WorldChainNodeConfig {
     use reth_optimism_node::args::RollupArgs;
 
@@ -102,16 +92,6 @@
         world_id: DEV_WORLD_ID,
     };
 
-<<<<<<< HEAD
-    let flashblocks = FlashblocksArgs {
-        enabled: true,
-        spoof_authorizer: false,
-        authorizer_vk: SigningKey::from(&[0; 32]).verifying_key().into(),
-        builder_sk: Some(SigningKey::from_bytes(&rand::rng().random::<[u8; 32]>())),
-        recommit_interval: 50,
-        flashblocks_interval: 200,
-        access_list: true,
-=======
     let flashblocks = if flashblocks_enabled {
         Some(FlashblocksArgs {
             enabled: true,
@@ -120,43 +100,28 @@
             builder_sk: Some(SigningKey::from_bytes(&rand::rng().random::<[u8; 32]>())),
             recommit_interval: 50,
             flashblocks_interval: 200,
+            access_list: true,
         })
     } else {
         None
->>>>>>> d2f523a5
     };
 
     let rollup = RollupArgs {
         disable_txpool_gossip,
         ..Default::default()
     };
-
-    let bal_enabled = matches!(context, NodeContextType::Flashblocks);
-
-    info!(
-        target: "world_chain::test::node",
-        bal_enabled = bal_enabled,
-    );
 
     WorldChainNodeConfig {
         args: WorldChainArgs {
             rollup,
             builder,
             pbh,
-<<<<<<< HEAD
-            flashblocks: if matches!(context, NodeContextType::Flashblocks) {
-                Some(flashblocks)
-            } else {
-                None
-            },
-=======
             flashblocks,
->>>>>>> d2f523a5
             tx_peers,
         },
         builder_config: FlashblocksPayloadBuilderConfig {
             inner: OpBuilderConfig::default(),
-            bal_enabled: matches!(context, NodeContextType::Flashblocks),
+            bal_enabled: true,
         },
     }
 }
