#![cfg_attr(not(test), warn(unused_crate_dependencies))]
#![allow(clippy::type_complexity)]
pub mod args;
pub mod builder;
pub mod context;
<<<<<<< HEAD
pub mod ws;
=======
pub mod ws;
pub mod service;
>>>>>>> 8e3845d5
<|MERGE_RESOLUTION|>--- conflicted
+++ resolved
@@ -3,9 +3,5 @@
 pub mod args;
 pub mod builder;
 pub mod context;
-<<<<<<< HEAD
 pub mod ws;
-=======
-pub mod ws;
-pub mod service;
->>>>>>> 8e3845d5
+pub mod service;