--- conflicted
+++ resolved
@@ -34,11 +34,8 @@
 alloy-op-evm.workspace = true
 
 rollup-boost.workspace = true
-<<<<<<< HEAD
 revm-state.workspace = true
-=======
 
->>>>>>> c2c951c0
 # tokio
 tokio.workspace = true
 tokio-tungstenite.workspace = true
