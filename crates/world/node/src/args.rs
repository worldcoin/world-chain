--- conflicted
+++ resolved
@@ -67,11 +67,7 @@
         env,
         help = "Enable flashblocks for this builder"
     )]
-<<<<<<< HEAD
-    pub flashblocks_enabled: bool,
-=======
     pub enabled: bool,
->>>>>>> 0bd489ba
 
     /// The payload building interval in milliseconds.
     #[arg(long = "flashblocks.block_time", env, default_value = "1000")]
@@ -82,11 +78,7 @@
     pub flashblock_interval: u64,
 
     #[arg(
-<<<<<<< HEAD
-        long = "flashblock.authorizor_vk",
-=======
         long = "flashblocks.authorizor_sk",
->>>>>>> 0bd489ba
         env = "FLASHBLOCKS_AUTHORIZOR_VK", 
         value_parser = parse_vk,
         required = false,
@@ -98,25 +90,7 @@
         value_parser = parse_sk,
         required = false,
     )]
-<<<<<<< HEAD
-    pub flashblocks_builder_sk: SigningKey,
-}
-
-impl Default for FlashblocksArgs {
-    fn default() -> Self {
-        let builder_sk = SigningKey::from_bytes(&rand::rng().random::<[u8; 32]>());
-
-        Self {
-            flashblocks_enabled: false,
-            flashblock_block_time: 1500,
-            flashblock_interval: 200,
-            flashblocks_authorizor_vk: SigningKey::from(&[0; 32]).verifying_key().into(),
-            flashblocks_builder_sk: builder_sk,
-        }
-    }
-=======
     pub builder_sk: SigningKey,
->>>>>>> 0bd489ba
 }
 
 pub enum NodeContextType {
@@ -151,15 +125,9 @@
         let expected_args = FlashblocksArgs {
             block_time: 1,
             flashblock_interval: 200,
-<<<<<<< HEAD
-            flashblocks_authorizor_vk: None,
-            flashblocks_builder_sk: SigningKey::from_bytes(&[0; 32]),
-            flashblocks_enabled: false,
-=======
             authorizor_vk: None,
             builder_sk: SigningKey::from_bytes(&[0; 32]),
             enabled: true,
->>>>>>> 0bd489ba
         };
 
         let args = CommandParser::<FlashblocksArgs>::parse_from([
