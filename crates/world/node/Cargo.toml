[package]
name = "world-chain-builder-node"
version.workspace = true
edition.workspace = true
rust-version.workspace = true
license.workspace = true
homepage.workspace = true
repository.workspace = true

[lints]
workspace = true

[dependencies]
world-chain-builder-payload.workspace = true
world-chain-builder-pool.workspace = true
world-chain-builder-test-utils = { workspace = true, optional = true }
world-chain-builder-pbh = { workspace = true, optional = true }

flashblocks.workspace = true

reth.workspace = true
reth-chain-state = { workspace = true, optional = true }
reth-db = { workspace = true, optional = true }
reth-node-builder.workspace = true
<<<<<<< HEAD
reth-engine-local = { workspace = true }
=======
reth-engine-local.workspace = true
>>>>>>> 8b0c57b0
reth-optimism-chainspec.workspace = true
reth-optimism-node.workspace = true
reth-optimism-primitives.workspace = true
reth-optimism-storage.workspace = true
reth-optimism-payload-builder.workspace = true
reth-optimism-rpc.workspace = true
reth-primitives = { workspace = true, optional = true }
reth-primitives-traits = { workspace = true, optional = true }
reth-tracing = { workspace = true, optional = true }
reth-optimism-forks.workspace = true
reth-provider.workspace = true
reth-prune-types = { workspace = true, optional = true }
reth-trie = { workspace = true, optional = true }
reth-trie-db.workspace = true
reth-transaction-pool.workspace = true
reth-e2e-test-utils = { workspace = true, optional = true }
reth-node-api.workspace = true
alloy-eips = { workspace = true, optional = true }
alloy-primitives.workspace = true
alloy-rpc-types = { workspace = true, optional = true }
alloy-sol-types = { workspace = true, optional = true }
revm-primitives = { workspace = true, optional = true }
op-alloy-consensus.workspace = true
alloy-rpc-types-eth.workspace = true
<<<<<<< HEAD
rollup-boost.workspace = true
flashblocks-p2p.workspace = true
=======
>>>>>>> 8b0c57b0

tokio = { workspace = true }
eyre.workspace = true
futures = { workspace = true, optional = true }
clap.workspace = true
chrono = { workspace = true, optional = true }
tracing.workspace = true


[dev-dependencies]
world-chain-builder-pbh.workspace = true
world-chain-builder-rpc.workspace = true
world-chain-builder-pool = { workspace = true, features = ["test"] }

reth-e2e-test-utils.workspace = true
reth-evm.workspace = true
reth-node-core.workspace = true
reth-optimism-consensus.workspace = true
reth-optimism-evm.workspace = true
revm-primitives.workspace = true

alloy-genesis.workspace = true
alloy-network.workspace = true
alloy-signer-local.workspace = true
alloy-eips.workspace = true

rollup-boost.workspace = true
tokio-tungstenite.workspace = true
tokio-util.workspace = true
criterion.workspace = true
semaphore-rs = { workspace = true, features = ["depth_30"] }
serde_json.workspace = true
chrono.workspace = true

[features]
default = []
test = [
<<<<<<< HEAD
  "world-chain-builder-test-utils",
  "world-chain-builder-pbh",
  "dep:reth-e2e-test-utils",
  "dep:reth-chain-state",
  "dep:reth-tracing",
  "dep:reth-primitives",
  "dep:reth-primitives-traits",
  "dep:reth-prune-types",
  "dep:reth-trie",
  "dep:reth-db",
  "dep:alloy-rpc-types",
  "dep:alloy-sol-types",
  "dep:alloy-eips",
  "dep:revm-primitives",
  "dep:futures",
  "dep:chrono",
=======
    "world-chain-builder-test-utils",
    "world-chain-builder-pbh",
    "dep:reth-e2e-test-utils",
    "dep:reth-chain-state",
    "dep:reth-tracing",
    "dep:reth-primitives",
    "dep:reth-primitives-traits",
    "dep:reth-prune-types",
    "dep:reth-trie",
    "dep:reth-db",
    "dep:alloy-rpc-types",
    "dep:alloy-sol-types",
    "dep:alloy-eips",
    "dep:revm-primitives",
    "dep:futures",
    "dep:chrono",
>>>>>>> 8b0c57b0
]<|MERGE_RESOLUTION|>--- conflicted
+++ resolved
@@ -17,16 +17,12 @@
 world-chain-builder-pbh = { workspace = true, optional = true }
 
 flashblocks.workspace = true
-
+rollup-boost.workspace = true
 reth.workspace = true
 reth-chain-state = { workspace = true, optional = true }
 reth-db = { workspace = true, optional = true }
 reth-node-builder.workspace = true
-<<<<<<< HEAD
-reth-engine-local = { workspace = true }
-=======
 reth-engine-local.workspace = true
->>>>>>> 8b0c57b0
 reth-optimism-chainspec.workspace = true
 reth-optimism-node.workspace = true
 reth-optimism-primitives.workspace = true
@@ -51,12 +47,7 @@
 revm-primitives = { workspace = true, optional = true }
 op-alloy-consensus.workspace = true
 alloy-rpc-types-eth.workspace = true
-<<<<<<< HEAD
-rollup-boost.workspace = true
 flashblocks-p2p.workspace = true
-=======
->>>>>>> 8b0c57b0
-
 tokio = { workspace = true }
 eyre.workspace = true
 futures = { workspace = true, optional = true }
@@ -82,7 +73,6 @@
 alloy-signer-local.workspace = true
 alloy-eips.workspace = true
 
-rollup-boost.workspace = true
 tokio-tungstenite.workspace = true
 tokio-util.workspace = true
 criterion.workspace = true
@@ -93,7 +83,6 @@
 [features]
 default = []
 test = [
-<<<<<<< HEAD
   "world-chain-builder-test-utils",
   "world-chain-builder-pbh",
   "dep:reth-e2e-test-utils",
@@ -110,22 +99,4 @@
   "dep:revm-primitives",
   "dep:futures",
   "dep:chrono",
-=======
-    "world-chain-builder-test-utils",
-    "world-chain-builder-pbh",
-    "dep:reth-e2e-test-utils",
-    "dep:reth-chain-state",
-    "dep:reth-tracing",
-    "dep:reth-primitives",
-    "dep:reth-primitives-traits",
-    "dep:reth-prune-types",
-    "dep:reth-trie",
-    "dep:reth-db",
-    "dep:alloy-rpc-types",
-    "dep:alloy-sol-types",
-    "dep:alloy-eips",
-    "dep:revm-primitives",
-    "dep:futures",
-    "dep:chrono",
->>>>>>> 8b0c57b0
 ]