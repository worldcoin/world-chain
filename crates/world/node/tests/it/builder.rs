--- conflicted
+++ resolved
@@ -3,15 +3,7 @@
 use reth_node_builder::{NodeBuilder, NodeConfig};
 use reth_optimism_chainspec::BASE_MAINNET;
 use reth_provider::providers::BlockchainProvider;
-<<<<<<< HEAD
-use world_chain_node::{
-    args::NodeContextType,
-    context::{BasicContext, FlashblocksContext},
-    node::WorldChainNode,
-};
-=======
 use world_chain_node::{context::FlashblocksContext, node::WorldChainNode};
->>>>>>> d2f523a5
 use world_chain_test::node::test_config;
 
 #[test]
@@ -19,7 +11,7 @@
     // parse CLI -> config
     let config = NodeConfig::new(BASE_MAINNET.clone());
     let db = create_test_rw_db();
-    let node = WorldChainNode::<FlashblocksContext>::new(test_config(NodeContextType::Flashblocks));
+    let node = WorldChainNode::<FlashblocksContext>::new(test_config());
     let _builder = NodeBuilder::new(config)
         .with_database(db)
         .with_types_and_provider::<WorldChainNode<FlashblocksContext>, BlockchainProvider<NodeTypesWithDBAdapter<WorldChainNode<FlashblocksContext>, _>>>()
@@ -41,36 +33,4 @@
             Ok(())
         })
         .check_launch();
-<<<<<<< HEAD
-}
-
-#[test]
-fn test_basic_setup() {
-    // parse CLI -> config
-    let config = NodeConfig::new(BASE_MAINNET.clone());
-    let db = create_test_rw_db();
-    let node = WorldChainNode::<BasicContext>::new(test_config(NodeContextType::Basic));
-    let _builder = NodeBuilder::new(config)
-        .with_database(db)
-        .with_types_and_provider::<WorldChainNode<BasicContext>, BlockchainProvider<NodeTypesWithDBAdapter<WorldChainNode<BasicContext>, _>>>()
-        .with_components(node.components())
-        .with_add_ons(node.add_ons())
-        .on_component_initialized(move |ctx| {
-            let _provider = ctx.provider();
-            Ok(())
-        })
-        .on_node_started(|_full_node| Ok(()))
-        .on_rpc_started(|_ctx, handles| {
-            let _client = handles.rpc.http_client();
-            Ok(())
-        })
-        .extend_rpc_modules(|ctx| {
-            let _ = ctx.config();
-            let _ = ctx.node().provider();
-
-            Ok(())
-        })
-        .check_launch();
-=======
->>>>>>> d2f523a5
 }