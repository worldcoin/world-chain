--- conflicted
+++ resolved
@@ -1,8 +1,5 @@
 #![allow(dead_code)]
-<<<<<<< HEAD
 use alloy_eips::BlockId;
-=======
->>>>>>> 4448bff8
 use alloy_rpc_types::{Header, Transaction, TransactionRequest};
 use alloy_rpc_types_engine::{ForkchoiceState, PayloadStatusEnum};
 use eyre::eyre::{eyre, Result};
@@ -12,86 +9,13 @@
 use reth_e2e_test_utils::testsuite::{actions::Action, Environment};
 use reth_optimism_node::{OpEngineTypes, OpPayloadAttributes};
 use reth_optimism_primitives::OpReceipt;
-<<<<<<< HEAD
 use revm_primitives::{Address, Bytes, B256, U256};
-=======
-use revm_primitives::{Bytes, B256};
->>>>>>> 4448bff8
 use rollup_boost::Authorization;
 use std::{fmt::Debug, marker::PhantomData, time::Duration};
 use tokio::time::sleep;
 use tracing::debug;
 use world_chain_builder_flashblocks::rpc::engine::FlashblocksEngineApiExtClient;
 use world_chain_builder_node::flashblocks::rpc;
-
-#[derive(Debug)]
-pub struct EthGetTransactionReceipt {
-    /// The transaction hash the receipt will be fetched for.
-    pub hash: B256,
-    /// The node index's to query the receipt for.
-    pub node_idxs: Vec<usize>,
-}
-
-impl EthGetTransactionReceipt {
-    /// Creates a new `EthGetTransactionReceipt` action.
-    pub fn new(hash: B256, node_idxs: Vec<usize>) -> Self {
-        Self { hash, node_idxs }
-    }
-}
-
-impl Action<OpEngineTypes> for EthGetTransactionReceipt {
-    fn execute<'a>(
-        &'a mut self,
-        env: &'a mut Environment<OpEngineTypes>,
-    ) -> BoxFuture<'a, Result<()>> {
-        Box::pin(async move {
-            for node_idx in &self.node_idxs {
-                let rpc_client = env.node_clients[*node_idx].rpc.clone();
-                let receipt: Option<OpReceipt> =
-                    EthApiClient::<
-                        TransactionRequest,
-                        Transaction,
-                        alloy_rpc_types_eth::Block,
-                        OpReceipt,
-                        Header,
-                    >::transaction_receipt(&rpc_client, self.hash)
-                    .await?;
-
-                assert!(receipt.is_some());
-            }
-
-            Ok(())
-        })
-    }
-}
-
-#[derive(Debug)]
-pub struct EthCall {
-    /// The transaction to be simulated.
-    pub transaction: Bytes,
-    /// The node index's to simulate the transaction through.
-    pub node_idxs: Vec<usize>,
-}
-
-impl EthCall {
-    /// Creates a new `EthCall` action.
-    pub fn new(transaction: Bytes, node_idxs: Vec<usize>) -> Self {
-        Self {
-            transaction,
-            node_idxs,
-        }
-    }
-}
-
-// TODO:
-impl Action<OpEngineTypes> for EthCall {
-    fn execute<'a>(
-        &'a mut self,
-        env: &'a mut Environment<OpEngineTypes>,
-    ) -> BoxFuture<'a, Result<()>> {
-        Box::pin(async move { Ok(()) })
-    }
-}
 
 // ------------------------------------------------------------------ Block Building Test Actions ------------------------------------------------------------------
 
@@ -116,11 +40,8 @@
     pub block_interval: Duration,
     /// Whether to send `flashblocks_forkchoiceUpdatedV3`
     pub flashblocks: bool,
-<<<<<<< HEAD
     /// Whether to fetch the payload after mining
     pub fetch_payload: bool,
-=======
->>>>>>> 4448bff8
     /// Sender to return the mined payload
     pub tx: tokio::sync::mpsc::Sender<OpExecutionPayloadEnvelopeV3>,
 }
@@ -139,10 +60,7 @@
         authorization_generator: T,
         block_interval: Duration,
         flashblocks: bool,
-<<<<<<< HEAD
         fetch_payload: bool,
-=======
->>>>>>> 4448bff8
         tx: tokio::sync::mpsc::Sender<OpExecutionPayloadEnvelopeV3>,
     ) -> Self {
         Self {
@@ -153,10 +71,7 @@
             authorization_generator,
             block_interval,
             flashblocks,
-<<<<<<< HEAD
             fetch_payload,
-=======
->>>>>>> 4448bff8
             tx,
         }
     }
@@ -224,7 +139,6 @@
 
             debug!("FCU result: {:?}", fcu_result);
 
-<<<<<<< HEAD
             if self.fetch_payload {
                 // wait the deadline interval
                 std::thread::sleep(self.block_interval);
@@ -463,10 +377,6 @@
                     "No payload ID returned from flashblocks forkchoiceUpdated"
                 ));
             };
-=======
-            // wait the deadline interval
-            std::thread::sleep(self.block_interval);
->>>>>>> 4448bff8
 
             // Validate the FCU status
             match fcu_result.payload_status.status {
@@ -493,231 +403,6 @@
     }
 }
 
-<<<<<<< HEAD
-=======
-/// Pick the next block producer based on the latest block information for flashblocks workflow.
-#[derive(Debug, Default)]
-pub struct PickNextFlashblocksProducer {}
-
-impl PickNextFlashblocksProducer {
-    /// Create a new `PickNextFlashblocksProducer` action
-    pub const fn new() -> Self {
-        Self {}
-    }
-}
-
-impl Action<OpEngineTypes> for PickNextFlashblocksProducer {
-    fn execute<'a>(
-        &'a mut self,
-        env: &'a mut reth_e2e_test_utils::testsuite::Environment<OpEngineTypes>,
-    ) -> BoxFuture<'a, Result<()>> {
-        Box::pin(async move {
-            let num_clients = env.node_clients.len();
-            if num_clients == 0 {
-                return Err(eyre!("No node clients available"));
-            }
-
-            let latest_info = env
-                .current_block_info()
-                .ok_or_else(|| eyre!("No latest block information available"))?;
-
-            // simple round-robin selection based on next block number
-            let next_producer_idx = ((latest_info.number + 1) % num_clients as u64) as usize;
-
-            env.last_producer_idx = Some(next_producer_idx);
-            debug!(
-                "Selected node {} as the next flashblocks producer for block {}",
-                next_producer_idx,
-                latest_info.number + 1
-            );
-
-            Ok(())
-        })
-    }
-}
-
-#[derive(Clone)]
-/// Generate payload attributes for flashblocks workflow
-pub struct GenerateFlashblocksPayloadAttributes<F>
-where
-    F: Fn(OpPayloadAttributes) -> Authorization + Send + Sync + Clone + 'static,
-{
-    /// Authorization generator function
-    pub authorization_generator: F,
-}
-
-impl<F> GenerateFlashblocksPayloadAttributes<F>
-where
-    F: Fn(OpPayloadAttributes) -> Authorization + Send + Sync + Clone + 'static,
-{
-    /// Create a new action with authorization generator
-    pub fn new(authorization_generator: F) -> Self {
-        Self {
-            authorization_generator,
-        }
-    }
-}
-
-impl<F> Action<OpEngineTypes> for GenerateFlashblocksPayloadAttributes<F>
-where
-    F: Fn(OpPayloadAttributes) -> Authorization + Send + Sync + Clone + 'static,
-{
-    fn execute<'a>(
-        &'a mut self,
-        env: &'a mut reth_e2e_test_utils::testsuite::Environment<OpEngineTypes>,
-    ) -> BoxFuture<'a, Result<()>> {
-        Box::pin(async move {
-            let latest_block = env
-                .current_block_info()
-                .ok_or_else(|| eyre!("No latest block information available"))?;
-            let block_number = latest_block.number;
-            let timestamp =
-                env.active_node_state()?.latest_header_time + env.block_timestamp_increment;
-
-            let payload_attributes = OpPayloadAttributes {
-                payload_attributes: alloy_rpc_types_engine::PayloadAttributes {
-                    timestamp,
-                    prev_randao: B256::random(),
-                    suggested_fee_recipient: revm_primitives::Address::random(),
-                    withdrawals: Some(vec![]),
-                    parent_beacon_block_root: Some(B256::ZERO),
-                },
-                transactions: None,
-                no_tx_pool: Some(false),
-                eip_1559_params: Some(alloy_primitives::b64!("0000000800000008")),
-                gas_limit: Some(30_000_000),
-            };
-
-            env.active_node_state_mut()?.payload_attributes.insert(
-                latest_block.number + 1,
-                payload_attributes.payload_attributes.clone(),
-            );
-
-            debug!(
-                "Stored flashblocks payload attributes for block {}",
-                block_number + 1
-            );
-            Ok(())
-        })
-    }
-}
-
-/// Action that generates the next payload using flashblocks fork choice update
-#[derive(Debug)]
-pub struct GenerateNextFlashblocksPayload<F>
-where
-    F: Fn(OpPayloadAttributes) -> Authorization + Clone + Send + Sync + 'static,
-{
-    /// Authorization generator function
-    pub authorization_generator: F,
-    /// Tracks function type
-    _phantom: PhantomData<F>,
-}
-
-impl<F> GenerateNextFlashblocksPayload<F>
-where
-    F: Fn(OpPayloadAttributes) -> Authorization + Clone + Send + Sync + 'static,
-{
-    /// Create a new action with authorization generator
-    pub fn new(authorization_generator: F) -> Self {
-        Self {
-            authorization_generator,
-            _phantom: PhantomData,
-        }
-    }
-}
-
-impl<F> Action<OpEngineTypes> for GenerateNextFlashblocksPayload<F>
-where
-    F: Fn(OpPayloadAttributes) -> Authorization + Clone + Send + Sync + 'static,
-{
-    fn execute<'a>(
-        &'a mut self,
-        env: &'a mut reth_e2e_test_utils::testsuite::Environment<OpEngineTypes>,
-    ) -> BoxFuture<'a, Result<()>> {
-        Box::pin(async move {
-            let latest_block = env
-                .current_block_info()
-                .ok_or_else(|| eyre!("No latest block information available"))?;
-
-            let parent_hash = latest_block.hash;
-            debug!("Latest block hash: {parent_hash}");
-
-            let fork_choice_state = ForkchoiceState {
-                head_block_hash: parent_hash,
-                safe_block_hash: parent_hash,
-                finalized_block_hash: parent_hash,
-            };
-
-            let base_payload_attributes = env
-                .active_node_state()?
-                .payload_attributes
-                .get(&(latest_block.number + 1))
-                .cloned()
-                .ok_or_else(|| eyre!("No payload attributes found for next block"))?;
-
-            let payload_attributes = OpPayloadAttributes {
-                payload_attributes: base_payload_attributes,
-                transactions: None,
-                no_tx_pool: Some(false),
-                eip_1559_params: Some(alloy_primitives::b64!("0000000800000008")),
-                gas_limit: Some(30_000_000),
-            };
-
-            let authorization = (self.authorization_generator)(payload_attributes.clone());
-
-            let producer_idx = env
-                .last_producer_idx
-                .ok_or_else(|| eyre!("No block producer selected"))?;
-
-            let fcu_result =
-                FlashblocksEngineApiExtClient::<OpEngineTypes>::flashblocks_fork_choice_updated_v3(
-                    &env.node_clients[producer_idx].engine.http_client(),
-                    fork_choice_state,
-                    Some(payload_attributes.clone()),
-                    Some(authorization),
-                )
-                .await?;
-
-            debug!("Flashblocks FCU result: {:?}", fcu_result);
-
-            // Check if we got a valid payload ID
-            let payload_id = if let Some(payload_id) = fcu_result.payload_id {
-                debug!("Received flashblocks payload ID: {:?}", payload_id);
-                payload_id
-            } else {
-                debug!("No payload ID returned from flashblocks forkchoiceUpdated");
-                return Err(eyre!(
-                    "No payload ID returned from flashblocks forkchoiceUpdated"
-                ));
-            };
-
-            // Validate the FCU status
-            match fcu_result.payload_status.status {
-                PayloadStatusEnum::Valid => {
-                    env.active_node_state_mut()?.next_payload_id = Some(payload_id);
-
-                    // Store the payload attributes that were used
-                    env.active_node_state_mut()?
-                        .payload_id_history
-                        .insert(latest_block.number + 1, payload_id);
-
-                    debug!(
-                        "Flashblocks payload generation successful for block {}",
-                        latest_block.number + 1
-                    );
-                    Ok(())
-                }
-                _ => Err(eyre!(
-                    "Flashblocks payload status not valid: {:?}",
-                    fcu_result.payload_status
-                )),
-            }
-        })
-    }
-}
-
->>>>>>> 4448bff8
 /// Action that retrieves the built flashblocks payload
 #[derive(Debug, Default)]
 pub struct RetrieveFlashblocksPayload {}
@@ -897,7 +582,6 @@
             Ok(())
         })
     }
-<<<<<<< HEAD
 }
 
 // ------------------------------------------------------------------ EthApi Test Actions ------------------------------------------------------------------
@@ -1405,6 +1089,4 @@
             Ok(())
         })
     }
-=======
->>>>>>> 4448bff8
 }