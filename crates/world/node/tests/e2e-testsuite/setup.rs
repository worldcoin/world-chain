use alloy_eips::{eip2718::Encodable2718, eip7685::EMPTY_REQUESTS_HASH};
use alloy_genesis::{Genesis, GenesisAccount};
use alloy_network::{Ethereum, EthereumWallet, TransactionBuilder};
use alloy_primitives::{Address, B64, Sealed, address};
use alloy_rpc_types::TransactionRequest;
use alloy_rpc_types_engine::{
    CancunPayloadFields, ExecutionPayloadV1, ExecutionPayloadV2, ExecutionPayloadV3,
    PraguePayloadFields,
};
use ed25519_dalek::SigningKey;
use eyre::eyre::eyre;
use flashblocks_primitives::{flashblocks::Flashblock, p2p::Authorization};
use op_alloy_consensus::{OpTxEnvelope, TxDeposit, encode_holocene_extra_data};
use op_alloy_rpc_types_engine::{
    OpExecutionData, OpExecutionPayload, OpExecutionPayloadSidecar, OpExecutionPayloadV4,
};
use reth::{
    api::TreeConfig,
    args::PayloadBuilderArgs,
    builder::{EngineNodeLauncher, Node, NodeBuilder, NodeConfig, NodeHandle},
    chainspec::EthChainSpec,
    network::PeersHandleProvider,
    tasks::TaskManager,
};
use reth_e2e_test_utils::{
    Adapter, NodeHelperType, TmpDB,
    testsuite::{BlockInfo, Environment, NodeClient, NodeState},
};
use reth_node_api::{
    FullNodeTypesAdapter, NodeAddOns, NodeTypes, NodeTypesWithDBAdapter, PayloadAttributes,
    PayloadTypes,
};
use reth_node_builder::{
    NodeComponents, NodeComponentsBuilder,
    rpc::{EngineValidatorAddOn, RethRpcAddOns},
};
use reth_node_core::args::RpcServerArgs;
use reth_optimism_chainspec::{OpChainSpec, OpChainSpecBuilder};
use reth_optimism_forks::OpHardfork;
use reth_optimism_node::{OpEngineTypes, OpPayloadAttributes};
use reth_optimism_payload_builder::payload_id_optimism;
use reth_optimism_primitives::OpPrimitives;
use reth_provider::providers::{BlockchainProvider, ChainStorage};
use revm_primitives::{B256, Bytes, TxKind, U256};
use std::{
    collections::BTreeMap,
    ops::Range,
    sync::{Arc, LazyLock},
    time::Duration,
};
use tracing::{info, span};
use world_chain_node::{
    FlashblocksOpApi, OpApiExtServer,
    args::NodeContextType,
    context::BasicContext,
    node::{WorldChainNode, WorldChainNodeContext},
};
use world_chain_test::{
    DEV_WORLD_ID, PBH_DEV_ENTRYPOINT,
    node::{test_config_with_peers_and_gossip, tx},
    utils::{account, signer, tree_root},
};

use world_chain_pool::{
    BasicWorldChainPool,
    root::LATEST_ROOT_SLOT,
    validator::{MAX_U16, PBH_GAS_LIMIT_SLOT, PBH_NONCE_LIMIT_SLOT},
};
use world_chain_rpc::{EthApiExtServer, SequencerClient, WorldChainEthApiExt};

use crate::spammer::{TxSpammer, TxType};

const GENESIS: &str = include_str!("../res/genesis.json");

// Optimism protocol constants - these addresses are defined by the Optimism specification
const L1_BLOCK_PREDEPLOY: Address = address!("4200000000000000000000000000000000000015");
const SYSTEM_DEPOSITOR: Address = address!("DeaDDEaDDeAdDeAdDEAdDEaddeAddEAdDEAd0001");

fn create_l1_attributes_deposit_tx() -> Bytes {
    const SELECTOR: [u8; 4] = [0x44, 0x0a, 0x5e, 0x20];
    let mut calldata = SELECTOR.to_vec();
    calldata.extend_from_slice(&[0u8; 32]);
    calldata.extend_from_slice(&[0u8; 32]);
    calldata.extend_from_slice(&[0u8; 32]);
    calldata.extend_from_slice(&[0u8; 32]);
    calldata.extend_from_slice(&[0u8; 32]);

    let deposit = TxDeposit {
        source_hash: revm_primitives::B256::ZERO,
        from: SYSTEM_DEPOSITOR,
        to: TxKind::Call(L1_BLOCK_PREDEPLOY),
        mint: 0u128,
        value: U256::ZERO,
        gas_limit: 1_000_000,
        is_system_transaction: true,
        input: calldata.into(),
    };

    let sealed_deposit = Sealed::new_unchecked(deposit, revm_primitives::B256::ZERO);
    let envelope = OpTxEnvelope::Deposit(sealed_deposit);
    let mut buf = Vec::new();
    envelope.encode_2718(&mut buf);
    buf.into()
}

/// L1 attributes deposit transaction - required as the first transaction in Optimism blocks
pub static TX_SET_L1_BLOCK: LazyLock<Bytes> = LazyLock::new(create_l1_attributes_deposit_tx);

pub struct WorldChainTestingNodeContext<T: WorldChainTestContextBounds>
where
    WorldChainNode<T>: WorldChainNodeTestBounds<T>,
{
    pub node: WorldChainNodeTestContext<T>,
    pub ext_context: WorldChainNodeExtContext<T>,
}

type WorldChainNodeExtContext<T> = <T as WorldChainNodeContext<
    FullNodeTypesAdapter<
        WorldChainNode<T>,
        TmpDB,
        BlockchainProvider<NodeTypesWithDBAdapter<WorldChainNode<T>, TmpDB>>,
    >,
>>::ExtContext;

type WorldChainNodeTestContext<T> = NodeHelperType<
    WorldChainNode<T>,
    BlockchainProvider<NodeTypesWithDBAdapter<WorldChainNode<T>, TmpDB>>,
>;

pub async fn setup<T>(
    num_nodes: u8,
    attributes_generator: impl Fn(u64) -> <<WorldChainNode<T> as NodeTypes>::Payload as PayloadTypes>::PayloadBuilderAttributes + Send + Sync + Copy + 'static,
    flashblocks_enabled: bool,
) -> eyre::Result<(
    Range<u8>,
    Vec<WorldChainTestingNodeContext<T>>,
    TaskManager,
    Environment<OpEngineTypes>,
    TxSpammer,
)>
where
    T: WorldChainTestContextBounds,
    WorldChainNode<T>: WorldChainNodeTestBounds<T>,
{
    setup_with_tx_peers::<T>(
        num_nodes,
        attributes_generator,
        false,
        false,
        flashblocks_enabled,
    )
    .await
}

/// Setup multiple nodes with optional transaction propagation peer configuration
pub async fn setup_with_tx_peers<T>(
    num_nodes: u8,
    attributes_generator: impl Fn(u64) -> <<WorldChainNode<T> as NodeTypes>::Payload as PayloadTypes>::PayloadBuilderAttributes + Send + Sync + Copy + 'static,
    enable_tx_peers: bool,
    disable_gossip: bool,
    flashblocks_enabled: bool,
) -> eyre::Result<(
    Range<u8>,
    Vec<WorldChainTestingNodeContext<T>>,
    TaskManager,
    Environment<OpEngineTypes>,
    TxSpammer,
)>
where
    T: WorldChainTestContextBounds,
    WorldChainNode<T>: WorldChainNodeTestBounds<T>,
{
    unsafe {
        std::env::set_var("PRIVATE_KEY", DEV_WORLD_ID.to_string());
    }
    let op_chain_spec: Arc<OpChainSpec> = Arc::new(CHAIN_SPEC.clone());

    let tasks = TaskManager::current();
    let exec = tasks.executor();

    let mut node_config: NodeConfig<OpChainSpec> = NodeConfig::new(op_chain_spec.clone())
        .with_chain(op_chain_spec.clone())
        .with_rpc(
            RpcServerArgs::default()
                .with_unused_ports()
                .with_auth_unused_port()
                .with_http_unused_port()
                .with_http(),
        )
        .with_payload_builder(PayloadBuilderArgs {
            deadline: Duration::from_secs(12),
            max_payload_tasks: 20,
            gas_limit: Some(30_000_000),
            interval: Duration::from_millis(200),
            ..Default::default()
        })
        .with_unused_ports();

    // discv5 ports seem to be clashing
    node_config.network.discovery.disable_discovery = true;
    node_config.network.discovery.addr = [127, 0, 0, 1].into();

    // is 0.0.0.0 by default
    node_config.network.addr = [127, 0, 0, 1].into();

    let mut environment = Environment::default();
    environment.block_timestamp_increment = 12;

    let mut node_contexts =
        Vec::<WorldChainTestingNodeContext<T>>::with_capacity(num_nodes as usize);

    let mut spammer = TxSpammer {
        rpc: Vec::new(),
        sequence: vec![TxType::Sstore, TxType::Deploy, TxType::DeployAndDestruct],
    };

    for idx in 0..num_nodes {
        let span = span!(tracing::Level::INFO, "test_node", idx);
        let _enter = span.enter();
        let is_basic = std::any::TypeId::of::<T>() == std::any::TypeId::of::<BasicContext>();

        // Configure tx_peers if enabled and this is not the first node
        let config = if enable_tx_peers && idx > 0 {
            // Collect peer IDs from all previously created nodes
            let previous_peer_ids: Vec<reth_network_peers::PeerId> = node_contexts
                .iter()
                .map(|n| n.node.network.record().id)
                .collect();

            test_config_with_peers_and_gossip(
                Some(previous_peer_ids),
                disable_gossip,
<<<<<<< HEAD
                if is_basic {
                    NodeContextType::Basic
                } else {
                    NodeContextType::Flashblocks
                },
            )
        } else {
            test_config_with_peers_and_gossip(
                None,
                disable_gossip,
                if is_basic {
                    NodeContextType::Basic
                } else {
                    NodeContextType::Flashblocks
                },
            )
=======
                flashblocks_enabled,
            )
        } else {
            test_config_with_peers_and_gossip(None, disable_gossip, flashblocks_enabled)
>>>>>>> d2f523a5
        };

        let node = WorldChainNode::<T>::new(config.args.clone().into_config(&op_chain_spec)?);

        let ext_context = node.ext_context::<FullNodeTypesAdapter<
            WorldChainNode<T>,
            TmpDB,
            BlockchainProvider<NodeTypesWithDBAdapter<WorldChainNode<T>, TmpDB>>,
        >>();

        let NodeHandle {
            node,
            node_exit_future: _,
        } =
            NodeBuilder::new(node_config.clone())
                .testing_node(exec.clone())
                .with_types_and_provider::<WorldChainNode<T>, BlockchainProvider<
                    NodeTypesWithDBAdapter<WorldChainNode<T>, TmpDB>,
                >>()
                .with_components(node.components_builder())
                .with_add_ons(node.add_ons())
                .extend_rpc_modules(move |ctx| {
                    let provider = ctx.provider().clone();
                    let pool = ctx.pool().clone();
                    let sequencer_client = config.args.rollup.sequencer.map(SequencerClient::new);
                    let eth_api_ext = WorldChainEthApiExt::new(pool, provider, sequencer_client);
                    ctx.modules.replace_configured(eth_api_ext.into_rpc())?;
                    ctx.modules
                        .replace_configured(FlashblocksOpApi.into_rpc())?;
                    Ok(())
                })
                .launch_with_fn(|builder| {
                    let launcher = EngineNodeLauncher::new(
                        builder.task_executor().clone(),
                        builder.config().datadir(),
                        TreeConfig::default(),
                    );
                    builder.launch_with(launcher)
                })
                .await?;

        let mut node = WorldChainNodeTestContext::new(node, attributes_generator).await?;
        let genesis = node.inner.chain_spec().sealed_genesis_header();

        node.update_forkchoice(genesis.hash(), genesis.hash())
            .await?;

        // Connect each node in a chain.
        if let Some(previous_node) = node_contexts.last_mut() {
            previous_node.node.connect(&mut node).await;
        }

        // Connect last node with the first if there are more than two
        if idx + 1 == num_nodes
            && num_nodes > 2
            && let Some(first_node) = node_contexts.first_mut()
        {
            node.connect(&mut first_node.node).await;
        }

        let world_chain_test_node = WorldChainTestingNodeContext { node, ext_context };

        node_contexts.push(world_chain_test_node);
    }

    for n in &node_contexts {
        let node = &n.node;
        let rpc = node
            .rpc_client()
            .ok_or_else(|| eyre!("Failed to create HTTP RPC client for node"))?;

        let auth = node.auth_server_handle();
        let url = node.rpc_url();
        let client = NodeClient::new(rpc, auth, url);

        environment.node_clients.push(client.clone());

        let node_state = NodeState {
            current_block_info: Some(BlockInfo {
                hash: node.inner.chain_spec().sealed_genesis_header().hash(),
                timestamp: node.inner.chain_spec().sealed_genesis_header().timestamp,
                number: node.inner.chain_spec().sealed_genesis_header().number,
            }),
            ..Default::default()
        };
        environment.node_states.push(node_state);
        spammer.rpc.push(client);
    }

    Ok((0..5, node_contexts, tasks, environment, spammer))
}

pub static CHAIN_SPEC: LazyLock<OpChainSpec> = LazyLock::new(|| {
    let spec: Genesis = serde_json::from_str(GENESIS).expect("genesis should parse");
    OpChainSpecBuilder::base_mainnet()
        .genesis(
            spec.extend_accounts(vec![(
                DEV_WORLD_ID,
                GenesisAccount::default().with_storage(Some(BTreeMap::from_iter(vec![(
                    LATEST_ROOT_SLOT.into(),
                    tree_root().into(),
                )]))),
            )])
            .extend_accounts(vec![(
                PBH_DEV_ENTRYPOINT,
                GenesisAccount::default().with_storage(Some(BTreeMap::from_iter(vec![
                    (PBH_GAS_LIMIT_SLOT.into(), U256::from(15000000).into()),
                    (
                        PBH_NONCE_LIMIT_SLOT.into(),
                        (MAX_U16 << U256::from(160)).into(),
                    ),
                ]))),
            )])
            .extend_accounts(vec![(
                account(0),
                GenesisAccount::default().with_balance(U256::from(100_000_000_000_000_000u64)),
            )]),
        )
        .ecotone_activated()
        .build()
});

// ============================================================================
// Test Helpers
// ============================================================================

/// Get the current Unix timestamp in seconds
pub(crate) fn current_timestamp() -> u64 {
    std::time::SystemTime::now()
        .duration_since(std::time::UNIX_EPOCH)
        .unwrap()
        .as_secs()
}

/// Create an authorization generator closure for flashblocks tests
pub(crate) fn create_authorization_generator(
    block_hash: B256,
    builder_verifying_key: ed25519_dalek::VerifyingKey,
) -> impl Fn(OpPayloadAttributes) -> Authorization + Clone {
    move |attrs: OpPayloadAttributes| {
        let authorizer_sk = SigningKey::from_bytes(&[0; 32]);
        let payload_id = payload_id_optimism(&block_hash, &attrs, 3);
        Authorization::new(
            payload_id,
            attrs.timestamp(),
            &authorizer_sk,
            builder_verifying_key,
        )
    }
}

/// Build OpPayloadAttributes with common defaults
pub(crate) fn build_payload_attributes(
    timestamp: u64,
    eip1559_params: B64,
    transactions: Option<Vec<Bytes>>,
) -> OpPayloadAttributes {
    OpPayloadAttributes {
        payload_attributes: alloy_rpc_types_engine::PayloadAttributes {
            timestamp,
            prev_randao: B256::random(),
            suggested_fee_recipient: Address::random(),
            withdrawals: Some(vec![]),
            parent_beacon_block_root: Some(B256::ZERO),
        },
        transactions,
        no_tx_pool: Some(false),
        eip_1559_params: Some(eip1559_params),
        gas_limit: Some(30_000_000),
        min_base_fee: Some(0),
    }
}

/// Encode EIP-1559 parameters for Holocene from a chain spec at a given timestamp
pub(crate) fn encode_eip1559_params<C: EthChainSpec>(
    chain_spec: &C,
    timestamp: u64,
) -> eyre::Result<B64> {
    let eip1559 = encode_holocene_extra_data(
        Default::default(),
        chain_spec.base_fee_params_at_timestamp(timestamp),
    )?;
    let arr: [u8; 8] = eip1559[1..=8].try_into()?;
    Ok(B64::from(arr))
}

/// Sign a transaction request and return the raw encoded bytes
pub(crate) async fn sign_transaction(
    tx_request: TransactionRequest,
    wallet: &EthereumWallet,
) -> Bytes {
    let signed = <TransactionRequest as TransactionBuilder<Ethereum>>::build(tx_request, wallet)
        .await
        .unwrap();
    signed.encoded_2718().into()
}

/// Create and sign a test transaction, returning both raw bytes and tx hash
pub(crate) async fn create_test_transaction(signer_index: u32, nonce: u64) -> (Bytes, B256) {
    let tx_request = tx(
        CHAIN_SPEC.chain.id(),
        None,
        nonce,
        Address::default(),
        210_000,
    );
    let wallet = EthereumWallet::from(signer(signer_index));
    let signed = <TransactionRequest as TransactionBuilder<Ethereum>>::build(tx_request, &wallet)
        .await
        .unwrap();
    (signed.encoded_2718().into(), *signed.tx_hash())
}

pub(crate) fn execution_data_from_from_reduced_flashblock(
    flashblock: Flashblock,
    spec: Arc<OpChainSpec>,
) -> OpExecutionData {
    let base = flashblock.base().unwrap();
    let delta = flashblock.diff();

    let mut op_execution_payload = OpExecutionPayload::v3(ExecutionPayloadV3 {
        payload_inner: ExecutionPayloadV2 {
            payload_inner: ExecutionPayloadV1 {
                parent_hash: base.parent_hash,
                fee_recipient: base.fee_recipient,
                state_root: delta.state_root,
                receipts_root: delta.receipts_root,
                logs_bloom: delta.logs_bloom,
                prev_randao: base.prev_randao,
                block_number: base.block_number,
                gas_limit: base.gas_limit,
                gas_used: delta.gas_used,
                block_hash: delta.block_hash,
                transactions: flashblock.diff().transactions.clone(),
                timestamp: base.timestamp,
                extra_data: base.extra_data.clone(),
                base_fee_per_gas: base.base_fee_per_gas,
            },
            withdrawals: delta.withdrawals.clone(),
        },
        blob_gas_used: 0,
        excess_blob_gas: 0,
    });

    if spec.is_fork_active_at_timestamp(OpHardfork::Isthmus, base.timestamp) {
        info!(
            target: "flashblocks",
            "Upgrading execution payload to V4 for Isthmus fork"
        );
        op_execution_payload =
            OpExecutionPayload::V4(OpExecutionPayloadV4::from_v3_with_withdrawals_root(
                op_execution_payload.as_v3().unwrap().clone(),
                delta.withdrawals_root,
            ))
    }

    let sidecar = match op_execution_payload {
        OpExecutionPayload::V3(_) => OpExecutionPayloadSidecar::v3(CancunPayloadFields::new(
            base.parent_beacon_block_root,
            vec![],
        )),
        OpExecutionPayload::V4(_) => OpExecutionPayloadSidecar::v4(
            CancunPayloadFields::new(base.parent_beacon_block_root, vec![]),
            PraguePayloadFields::new(EMPTY_REQUESTS_HASH),
        ),
        _ => unreachable!(),
    };

    OpExecutionData {
        payload: op_execution_payload.clone(),
        sidecar,
    }
}

/// Consolidated trait bound for WorldChainNode testing context
pub trait WorldChainTestContextBounds:
    WorldChainNodeContext<
        FullNodeTypesAdapter<
            WorldChainNode<Self>,
            TmpDB,
            BlockchainProvider<NodeTypesWithDBAdapter<WorldChainNode<Self>, TmpDB>>,
        >,
        AddOns: NodeAddOns<
            Adapter<
                WorldChainNode<Self>,
                BlockchainProvider<NodeTypesWithDBAdapter<WorldChainNode<Self>, TmpDB>>,
            >,
        > + RethRpcAddOns<
            Adapter<
                WorldChainNode<Self>,
                BlockchainProvider<NodeTypesWithDBAdapter<WorldChainNode<Self>, TmpDB>>,
            >,
        > + EngineValidatorAddOn<
            Adapter<
                WorldChainNode<Self>,
                BlockchainProvider<NodeTypesWithDBAdapter<WorldChainNode<Self>, TmpDB>>,
            >,
        >,
        ComponentsBuilder: NodeComponentsBuilder<
            FullNodeTypesAdapter<
                WorldChainNode<Self>,
                TmpDB,
                BlockchainProvider<NodeTypesWithDBAdapter<WorldChainNode<Self>, TmpDB>>,
            >,
            Components: NodeComponents<
                FullNodeTypesAdapter<
                    WorldChainNode<Self>,
                    TmpDB,
                    BlockchainProvider<NodeTypesWithDBAdapter<WorldChainNode<Self>, TmpDB>>,
                >,
                Network: PeersHandleProvider,
                Pool = BasicWorldChainPool<
                    FullNodeTypesAdapter<
                        WorldChainNode<Self>,
                        TmpDB,
                        BlockchainProvider<NodeTypesWithDBAdapter<WorldChainNode<Self>, TmpDB>>,
                    >,
                >,
            >,
        >,
    > + Send
    + Sync
    + 'static
where
    WorldChainNode<Self>: NodeTypes<
            Primitives = OpPrimitives,
            ChainSpec = OpChainSpec,
            Storage: ChainStorage<OpPrimitives>,
        > + Node<
            FullNodeTypesAdapter<
                WorldChainNode<Self>,
                TmpDB,
                BlockchainProvider<NodeTypesWithDBAdapter<WorldChainNode<Self>, TmpDB>>,
            >,
            AddOns = <Self as WorldChainNodeContext<
                FullNodeTypesAdapter<
                    WorldChainNode<Self>,
                    TmpDB,
                    BlockchainProvider<NodeTypesWithDBAdapter<WorldChainNode<Self>, TmpDB>>,
                >,
            >>::AddOns,
            ComponentsBuilder: NodeComponentsBuilder<
                FullNodeTypesAdapter<
                    WorldChainNode<Self>,
                    TmpDB,
                    BlockchainProvider<NodeTypesWithDBAdapter<WorldChainNode<Self>, TmpDB>>,
                >,
                Components: NodeComponents<
                    FullNodeTypesAdapter<
                        WorldChainNode<Self>,
                        TmpDB,
                        BlockchainProvider<NodeTypesWithDBAdapter<WorldChainNode<Self>, TmpDB>>,
                    >,
                    Network: PeersHandleProvider,
                    Pool = BasicWorldChainPool<
                        FullNodeTypesAdapter<
                            WorldChainNode<Self>,
                            TmpDB,
                            BlockchainProvider<NodeTypesWithDBAdapter<WorldChainNode<Self>, TmpDB>>,
                        >,
                    >,
                >,
            >,
        >,
{
}

// Adapter<Self, BlockchainProvider<NodeTypesWithDBAdapter<Self, TmpDB>>>,
impl<T> WorldChainTestContextBounds for T
where
    T: WorldChainNodeContext<
            FullNodeTypesAdapter<
                WorldChainNode<T>,
                TmpDB,
                BlockchainProvider<NodeTypesWithDBAdapter<WorldChainNode<T>, TmpDB>>,
            >,
            AddOns: NodeAddOns<
                Adapter<
                    WorldChainNode<Self>,
                    BlockchainProvider<NodeTypesWithDBAdapter<WorldChainNode<Self>, TmpDB>>,
                >,
            > + RethRpcAddOns<
                Adapter<
                    WorldChainNode<Self>,
                    BlockchainProvider<NodeTypesWithDBAdapter<WorldChainNode<Self>, TmpDB>>,
                >,
            > + EngineValidatorAddOn<
                Adapter<
                    WorldChainNode<Self>,
                    BlockchainProvider<NodeTypesWithDBAdapter<WorldChainNode<Self>, TmpDB>>,
                >,
            >,
            ComponentsBuilder: NodeComponentsBuilder<
                FullNodeTypesAdapter<
                    WorldChainNode<T>,
                    TmpDB,
                    BlockchainProvider<NodeTypesWithDBAdapter<WorldChainNode<T>, TmpDB>>,
                >,
                Components: NodeComponents<
                    FullNodeTypesAdapter<
                        WorldChainNode<T>,
                        TmpDB,
                        BlockchainProvider<NodeTypesWithDBAdapter<WorldChainNode<T>, TmpDB>>,
                    >,
                    Network: PeersHandleProvider,
                    Pool = BasicWorldChainPool<
                        FullNodeTypesAdapter<
                            WorldChainNode<T>,
                            TmpDB,
                            BlockchainProvider<NodeTypesWithDBAdapter<WorldChainNode<T>, TmpDB>>,
                        >,
                    >,
                >,
            >,
        >,
    WorldChainNode<T>: NodeTypes<
            Primitives = OpPrimitives,
            ChainSpec = OpChainSpec,
            Storage: ChainStorage<OpPrimitives>,
        > + Node<
            FullNodeTypesAdapter<
                WorldChainNode<T>,
                TmpDB,
                BlockchainProvider<NodeTypesWithDBAdapter<WorldChainNode<T>, TmpDB>>,
            >,
            AddOns = <T as WorldChainNodeContext<
                FullNodeTypesAdapter<
                    WorldChainNode<T>,
                    TmpDB,
                    BlockchainProvider<NodeTypesWithDBAdapter<WorldChainNode<T>, TmpDB>>,
                >,
            >>::AddOns,
            ComponentsBuilder: NodeComponentsBuilder<
                FullNodeTypesAdapter<
                    WorldChainNode<T>,
                    TmpDB,
                    BlockchainProvider<NodeTypesWithDBAdapter<WorldChainNode<T>, TmpDB>>,
                >,
                Components: NodeComponents<
                    FullNodeTypesAdapter<
                        WorldChainNode<T>,
                        TmpDB,
                        BlockchainProvider<NodeTypesWithDBAdapter<WorldChainNode<T>, TmpDB>>,
                    >,
                    Network: PeersHandleProvider,
                    Pool = BasicWorldChainPool<
                        FullNodeTypesAdapter<
                            WorldChainNode<T>,
                            TmpDB,
                            BlockchainProvider<NodeTypesWithDBAdapter<WorldChainNode<T>, TmpDB>>,
                        >,
                    >,
                >,
            >,
        >,
{
}

/// Wrapper trait that consolidates all trait bounds for WorldChainNode<T> in testing
pub trait WorldChainNodeTestBounds<T>:
    NodeTypes<
        Primitives = OpPrimitives,
        ChainSpec = OpChainSpec,
        Storage: ChainStorage<OpPrimitives>,
    > + Node<
        FullNodeTypesAdapter<Self, TmpDB, BlockchainProvider<NodeTypesWithDBAdapter<Self, TmpDB>>>,
        AddOns = T::AddOns,
        ComponentsBuilder = T::ComponentsBuilder,
    >
where
    T: WorldChainTestContextBounds,
{
}

impl<T, Ctx> WorldChainNodeTestBounds<Ctx> for T
where
    T: NodeTypes<
            Primitives = OpPrimitives,
            ChainSpec = OpChainSpec,
            Storage: ChainStorage<OpPrimitives>,
        > + Node<
            FullNodeTypesAdapter<T, TmpDB, BlockchainProvider<NodeTypesWithDBAdapter<T, TmpDB>>>,
            AddOns = Ctx::AddOns,
            ComponentsBuilder = Ctx::ComponentsBuilder,
        >,
    Ctx: WorldChainTestContextBounds,
{
}<|MERGE_RESOLUTION|>--- conflicted
+++ resolved
@@ -51,8 +51,6 @@
 use tracing::{info, span};
 use world_chain_node::{
     FlashblocksOpApi, OpApiExtServer,
-    args::NodeContextType,
-    context::BasicContext,
     node::{WorldChainNode, WorldChainNodeContext},
 };
 use world_chain_test::{
@@ -217,7 +215,6 @@
     for idx in 0..num_nodes {
         let span = span!(tracing::Level::INFO, "test_node", idx);
         let _enter = span.enter();
-        let is_basic = std::any::TypeId::of::<T>() == std::any::TypeId::of::<BasicContext>();
 
         // Configure tx_peers if enabled and this is not the first node
         let config = if enable_tx_peers && idx > 0 {
@@ -230,29 +227,10 @@
             test_config_with_peers_and_gossip(
                 Some(previous_peer_ids),
                 disable_gossip,
-<<<<<<< HEAD
-                if is_basic {
-                    NodeContextType::Basic
-                } else {
-                    NodeContextType::Flashblocks
-                },
-            )
-        } else {
-            test_config_with_peers_and_gossip(
-                None,
-                disable_gossip,
-                if is_basic {
-                    NodeContextType::Basic
-                } else {
-                    NodeContextType::Flashblocks
-                },
-            )
-=======
                 flashblocks_enabled,
             )
         } else {
             test_config_with_peers_and_gossip(None, disable_gossip, flashblocks_enabled)
->>>>>>> d2f523a5
         };
 
         let node = WorldChainNode::<T>::new(config.args.clone().into_config(&op_chain_spec)?);
