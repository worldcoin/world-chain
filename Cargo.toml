[workspace.package]
version = "1.9.3"
edition = "2024"
rust-version = "1.89.0"
license = "MIT"
homepage = "https://world.org/world-chain"
repository = "https://github.com/worldcoin/world-chain/"

[workspace]
resolver = "3"
members = [
  "crates/tests/*",
  "crates/toolkit",
  "crates/world/*",
  "crates/flashblocks/p2p",
  "crates/flashblocks/primitives",
  "crates/flashblocks/rpc",
  "crates/flashblocks/builder",
  "crates/flashblocks/payload",
  "crates/flashblocks/node",
  "crates/flashblocks/cli",
]
default-members = [
  "crates/flashblocks/p2p",
  "crates/flashblocks/primitives",
  "crates/flashblocks/rpc",
  "crates/flashblocks/builder",
  "crates/flashblocks/payload",
  "crates/flashblocks/node",
  "crates/flashblocks/cli",
  "crates/world/bin",
  "crates/world/node",
  "crates/world/payload",
  "crates/world/rpc",
  "crates/world/pbh",
  "crates/world/pool",
  "crates/tests/sepolia",
  "crates/tests/devnet",
]

[profile.maxperf]
codegen-units = 1
inherits = "release"
lto = "fat"

[workspace.lints]

[workspace.dependencies]
# Flashblocks
flashblocks-node = { path = "crates/flashblocks/node" }
flashblocks-p2p = { path = "crates/flashblocks/p2p" }
flashblocks-primitives = { path = "crates/flashblocks/primitives" }
flashblocks-rpc = { path = "crates/flashblocks/rpc" }
flashblocks-builder = { path = "crates/flashblocks/builder" }
flashblocks-payload = { path = "crates/flashblocks/payload" }
flashblocks-cli = { path = "crates/flashblocks/cli" }

# Internal
world-chain-node = { path = "crates/world/node" }
world-chain-pbh = { path = "crates/world/pbh" }
world-chain-payload = { path = "crates/world/payload" }
world-chain-rpc = { path = "crates/world/rpc" }
world-chain-pool = { path = "crates/world/pool" }
world-chain-test = { path = "crates/world/test" }

# reth
reth = { git = "https://github.com/worldcoin/reth", rev = "1ca77dcd3caf8e8eb0151e8ebcc42b776b05300d" }
reth-cli-util = {  git = "https://github.com/worldcoin/reth", rev = "1ca77dcd3caf8e8eb0151e8ebcc42b776b05300d" }
reth-cli = { git = "https://github.com/worldcoin/reth", rev = "1ca77dcd3caf8e8eb0151e8ebcc42b776b05300d" }
reth-engine-primitives = { git = "https://github.com/worldcoin/reth", rev = "1ca77dcd3caf8e8eb0151e8ebcc42b776b05300d" }
reth-evm = { git = "https://github.com/worldcoin/reth", rev = "1ca77dcd3caf8e8eb0151e8ebcc42b776b05300d", features = [
  "op",
] }
reth-db = { git = "https://github.com/worldcoin/reth", rev = "1ca77dcd3caf8e8eb0151e8ebcc42b776b05300d" }
reth-db-api = { git = "https://github.com/worldcoin/reth", rev = "1ca77dcd3caf8e8eb0151e8ebcc42b776b05300d" }
reth-provider = { git = "https://github.com/worldcoin/reth", rev = "1ca77dcd3caf8e8eb0151e8ebcc42b776b05300d", features = [
  "test-utils",
] }
reth-basic-payload-builder = { git = "https://github.com/worldcoin/reth", rev = "1ca77dcd3caf8e8eb0151e8ebcc42b776b05300d" }
reth-transaction-pool = { git = "https://github.com/worldcoin/reth", rev = "1ca77dcd3caf8e8eb0151e8ebcc42b776b05300d" }
reth-rpc-server-types = { git = "https://github.com/worldcoin/reth", rev = "1ca77dcd3caf8e8eb0151e8ebcc42b776b05300d" }
reth-rpc = { git = "https://github.com/worldcoin/reth", rev = "1ca77dcd3caf8e8eb0151e8ebcc42b776b05300d" }
reth-rpc-eth-api = { git = "https://github.com/worldcoin/reth", rev = "1ca77dcd3caf8e8eb0151e8ebcc42b776b05300d" }
reth-rpc-eth-types = { git = "https://github.com/worldcoin/reth", rev = "1ca77dcd3caf8e8eb0151e8ebcc42b776b05300d" }
reth-prune-types = { git = "https://github.com/worldcoin/reth", rev = "1ca77dcd3caf8e8eb0151e8ebcc42b776b05300d" }
reth-trie = { git = "https://github.com/worldcoin/reth", rev = "1ca77dcd3caf8e8eb0151e8ebcc42b776b05300d" }
reth-chain-state = { git = "https://github.com/worldcoin/reth", rev = "1ca77dcd3caf8e8eb0151e8ebcc42b776b05300d" }
reth-ethereum = { git = "https://github.com/worldcoin/reth", features = [
  "network",
], rev = "1ca77dcd3caf8e8eb0151e8ebcc42b776b05300d" }
reth-eth-wire = { git = "https://github.com/worldcoin/reth", rev = "1ca77dcd3caf8e8eb0151e8ebcc42b776b05300d" }
reth-eth-wire-types = { git = "https://github.com/worldcoin/reth", rev = "1ca77dcd3caf8e8eb0151e8ebcc42b776b05300d" }
reth-stages-types = { git = "https://github.com/worldcoin/reth", rev = "1ca77dcd3caf8e8eb0151e8ebcc42b776b05300d" }
reth-trie-db = { git = "https://github.com/worldcoin/reth", rev = "1ca77dcd3caf8e8eb0151e8ebcc42b776b05300d" }
reth-primitives-traits = { git = "https://github.com/worldcoin/reth", rev = "1ca77dcd3caf8e8eb0151e8ebcc42b776b05300d" }
reth-node-builder = { git = "https://github.com/worldcoin/reth", features = [
  "test-utils",
], rev = "1ca77dcd3caf8e8eb0151e8ebcc42b776b05300d" }
reth-engine-local = { git = "https://github.com/worldcoin/reth", rev = "1ca77dcd3caf8e8eb0151e8ebcc42b776b05300d", features = [
  "op",
] }
reth-node-api = { git = "https://github.com/worldcoin/reth", rev = "1ca77dcd3caf8e8eb0151e8ebcc42b776b05300d" }
reth-payload-builder = { git = "https://github.com/worldcoin/reth", rev = "1ca77dcd3caf8e8eb0151e8ebcc42b776b05300d" }
reth-payload-primitives = { git = "https://github.com/worldcoin/reth", rev = "1ca77dcd3caf8e8eb0151e8ebcc42b776b05300d" }
reth-payload-util = { git = "https://github.com/worldcoin/reth", rev = "1ca77dcd3caf8e8eb0151e8ebcc42b776b05300d" }
reth-payload-validator = { git = "https://github.com/worldcoin/reth", rev = "1ca77dcd3caf8e8eb0151e8ebcc42b776b05300d" }
reth-revm = { git = "https://github.com/worldcoin/reth", rev = "1ca77dcd3caf8e8eb0151e8ebcc42b776b05300d", default-features = false, features = [
  "std",
] }
reth-tasks = { git = "https://github.com/worldcoin/reth", rev = "1ca77dcd3caf8e8eb0151e8ebcc42b776b05300d" }
reth-trie-common = { git = "https://github.com/worldcoin/reth", rev = "1ca77dcd3caf8e8eb0151e8ebcc42b776b05300d" }
reth-chainspec = { git = "https://github.com/worldcoin/reth", rev = "1ca77dcd3caf8e8eb0151e8ebcc42b776b05300d" }
reth-rpc-engine-api = { git = "https://github.com/worldcoin/reth", rev = "1ca77dcd3caf8e8eb0151e8ebcc42b776b05300d" }
reth-network = { git = "https://github.com/worldcoin/reth", rev = "1ca77dcd3caf8e8eb0151e8ebcc42b776b05300d" }
reth-network-api = { git = "https://github.com/worldcoin/reth", rev = "1ca77dcd3caf8e8eb0151e8ebcc42b776b05300d" }
reth-network-peers = { git = "https://github.com/worldcoin/reth", rev = "1ca77dcd3caf8e8eb0151e8ebcc42b776b05300d" }

# reth-optimism
reth-primitives = { git = "https://github.com/worldcoin/reth", rev = "1ca77dcd3caf8e8eb0151e8ebcc42b776b05300d" }
reth-optimism-evm = { git = "https://github.com/worldcoin/reth", rev = "1ca77dcd3caf8e8eb0151e8ebcc42b776b05300d" }
reth-optimism-node = { git = "https://github.com/worldcoin/reth", rev = "1ca77dcd3caf8e8eb0151e8ebcc42b776b05300d" }
reth-optimism-cli = { git = "https://github.com/worldcoin/reth", rev = "1ca77dcd3caf8e8eb0151e8ebcc42b776b05300d" }
reth-optimism-rpc = { git = "https://github.com/worldcoin/reth", rev = "1ca77dcd3caf8e8eb0151e8ebcc42b776b05300d" }
reth-optimism-consensus = { git = "https://github.com/worldcoin/reth", rev = "1ca77dcd3caf8e8eb0151e8ebcc42b776b05300d" }
reth-optimism-chainspec = { git = "https://github.com/worldcoin/reth", rev = "1ca77dcd3caf8e8eb0151e8ebcc42b776b05300d" }
reth_payload_util = { git = "https://github.com/worldcoin/reth", rev = "1ca77dcd3caf8e8eb0151e8ebcc42b776b05300d" }
reth-optimism-payload-builder = { git = "https://github.com/worldcoin/reth", rev = "1ca77dcd3caf8e8eb0151e8ebcc42b776b05300d" }
reth-optimism-forks = { git = "https://github.com/worldcoin/reth", rev = "1ca77dcd3caf8e8eb0151e8ebcc42b776b05300d" }
reth-optimism-primitives = { git = "https://github.com/worldcoin/reth", rev = "1ca77dcd3caf8e8eb0151e8ebcc42b776b05300d" }
reth-e2e-test-utils = { git = "https://github.com/worldcoin/reth", rev = "1ca77dcd3caf8e8eb0151e8ebcc42b776b05300d" }
reth-consensus = { git = "https://github.com/worldcoin/reth", rev = "1ca77dcd3caf8e8eb0151e8ebcc42b776b05300d" }
reth-node-core = { git = "https://github.com/worldcoin/reth", rev = "1ca77dcd3caf8e8eb0151e8ebcc42b776b05300d" }
reth-tracing = { git = "https://github.com/worldcoin/reth", rev = "1ca77dcd3caf8e8eb0151e8ebcc42b776b05300d" }
reth-rpc-layer = { git = "https://github.com/worldcoin/reth", rev = "1ca77dcd3caf8e8eb0151e8ebcc42b776b05300d" }
reth-node-ethereum = { git = "https://github.com/worldcoin/reth", rev = "1ca77dcd3caf8e8eb0151e8ebcc42b776b05300d" }
reth-optimism-storage = { git = "https://github.com/worldcoin/reth", rev = "1ca77dcd3caf8e8eb0151e8ebcc42b776b05300d" }
reth-storage-api = { git = "https://github.com/worldcoin/reth", rev = "1ca77dcd3caf8e8eb0151e8ebcc42b776b05300d" }
reth-op = { git = "https://github.com/worldcoin/reth", rev = "1ca77dcd3caf8e8eb0151e8ebcc42b776b05300d" }
reth-optimism-flashblocks = { git = "https://github.com/worldcoin/reth", rev = "1ca77dcd3caf8e8eb0151e8ebcc42b776b05300d" }

# alloy op
op-alloy-consensus = { version = "0.22.0", default-features = false }
op-alloy-rpc-types = { version = "0.22.0", default-features = false }
op-alloy-rpc-types-engine = { version = "0.22.0", default-features = false }
op-alloy-network = { version = "0.22.0", default-features = false }
alloy-op-hardforks = { version = "0.4.4", default-features = false }

# alloy
alloy = { version = "1.1.2" }
alloy-json-rpc = { version = "1.1.2", default-features = false }
alloy-chains = { version = "0.2.5", default-features = false }
alloy-provider = { version = "1.1.2", default-features = false }
alloy-rpc-client = { version = "1.1.2", default-features = false }
alloy-transport-http = { version = "1.1.2", default-features = false }
alloy-transport = { version = "1.1.2", default-features = false }
alloy-consensus = { version = "1.1.2", default-features = false }
alloy-network = { version = "1.1.2", default-features = false }
alloy-primitives = { version = "1.4.1", default-features = false, features = [
  "rand",
  "arbitrary",
] }
alloy-contract = { version = "1.1.2", default-features = false }
alloy-rpc-types-eth = { version = "1.1.2", default-features = false }
alloy-rpc-types = { version = "1.1.2", features = [
  "eth",
], default-features = false }
alloy-rpc-types-engine = { version = "1.1.2" }
alloy-rlp = { version = "0.3.10", default-features = false, features = [
    "derive",
] }
alloy-eips = { version = "1.1.2", default-features = false }
alloy-eip7928 = { git = "https://github.com/alloy-rs/eips", rev = "307eae2", default-features = false, features = [
  "serde",
  "rlp",
] }
alloy-genesis = { version = "1.1.2", default-features = false }
alloy-rpc-types-debug = "1.1.2"
alloy-signer = { version = "1.1.2", default-features = false }
alloy-signer-local = { version = "1.1.2", default-features = false, features = [
  "mnemonic",
] }
alloy-sol-types = "1.4.1"
alloy-serde = { version = "1.1.2", default-features = false }
alloy-hardforks = { version = "0.4.4", default-features = false }
alloy-trie = { version = "0.9.1", default-features = false, features = ["ethereum"] }
# revm
revm = { version = "33.1.0", default-features = false }
revm-bytecode = { version = "7.1.1", default-features = false }
revm-database = { version = "9.0.5", default-features = false }
revm-state = { version = "8.1.1", default-features = false }
revm-primitives = { version = "21.0.2", default-features = false }
revm-interpreter = { version = "31.1.0", default-features = false }
revm-database-interface = { version = "8.0.5", default-features = false }
op-revm = { version = "14.1.0", default-features = false }
revm-inspectors = "0.33.0"
# revm-inspectors = { git = "https://github.com/0xforerunner/revm", rev = "195c8e9" }

alloy-op-evm = { version = "0.24.1", default-features = false }
alloy-evm = { version = "0.24.1", default-features = false }

# rpc
jsonrpsee = { version = "0.26.0", features = ["server", "client", "macros"] }
jsonrpsee-core = { version = "0.26.0" }
jsonrpsee-types = "0.26.0"

# metrics
metrics = "0.24.0"
metrics-derive = "0.1"

tokio = { version = "1.44.2", features = ["full"] }
tokio-util = "0.7.15"
tokio-stream = "0.1.17"
tokio-tungstenite = "0.28.0"

crossbeam-channel = "0.5"
futures = "0.3"
futures-util = "0.3"
chrono = "0.4"
thiserror = "2"
strum = { version = "0.27", features = ["derive"] }
bytemuck = "1"
semaphore-rs = { version = "0.3.1", features = ["depth_30"] }
semaphore-rs-tree = "0.3.1"
semaphore-rs-proof = "0.3.1"
clap = { version = "4", features = ["derive", "env"] }
eyre = { version = "0.6", package = "color-eyre" }
serde = { version = "1", features = ["derive"] }
tracing = "0.1"
tracing-subscriber = { version = "0.3.18", features = ["env-filter"] }
parking_lot = "0.12"
derive_more = { version = "2", default-features = false, features = ["full"] }
dotenvy = "0.15.7"
tikv-jemallocator = { version = "0.6" }
bytes = "1.7.2"
hex = "0.4.3"
tempfile = "3"
criterion = { version = "0.5", features = ["async_tokio"] }
test-case = "3"
ethers-core = { git = "https://github.com/gakonst/ethers-rs", default-features = false }
serde_json = "1"
rand = { version = "0.9", features = ["small_rng"] }
reqwest = { version = "0.12", default-features = false }
bon = "3.3.0"
rayon = "1.10.0"
auto_impl = "1"
async-trait = "0.1.88"
<<<<<<< HEAD
dashmap = { version = "6.1.0", features = ["rayon"] }
=======
backon = "1"
dashmap = "6.1.0"
>>>>>>> d2f523a5
tower = "0.5.0"
arbitrary = { version = "=1.4.2", features = ["derive"] }
blake3 = "1.8.2"
ed25519-dalek = { version = "2", features = ["serde"] }
sha2 = "0.10.9"
url = "2.5.7"
brotli = "8.0.2"
once_cell = "1.19"
either = { version = "1.15.0", default-features = false }

# Test
testcontainers = "0.23"
testcontainers-modules = { version = "0.11", features = ["redis"] }
tracing-test = { version = "0.2", features = ["no-env-filter"] }

lazy_static = "1.4"

[patch.crates-io]
# TODO: Remove once new versions is published
revm = { git = "https://github.com/0xforerunner/revm", rev = "195c8e9" }
revm-bytecode = { git = "https://github.com/0xforerunner/revm", rev = "195c8e9" }
revm-database = { git = "https://github.com/0xforerunner/revm", rev = "195c8e9" }
revm-state = { git = "https://github.com/0xforerunner/revm", rev = "195c8e9" }
revm-primitives = { git = "https://github.com/0xforerunner/revm", rev = "195c8e9" }
revm-interpreter = { git = "https://github.com/0xforerunner/revm", rev = "195c8e9" }
revm-database-interface = { git = "https://github.com/0xforerunner/revm", rev = "195c8e9" }
op-revm = { git = "https://github.com/0xforerunner/revm", rev = "195c8e9" }
# revm-inspectors = { git = "https://github.com/0xforerunner/revm", rev = "195c8e9" }

alloy-op-evm = { git = "https://github.com/0xforerunner/evm", rev = "9de0fb0" }
alloy-evm = { git = "https://github.com/0xforerunner/evm", rev = "9de0fb0" }<|MERGE_RESOLUTION|>--- conflicted
+++ resolved
@@ -244,13 +244,9 @@
 rayon = "1.10.0"
 auto_impl = "1"
 async-trait = "0.1.88"
-<<<<<<< HEAD
 dashmap = { version = "6.1.0", features = ["rayon"] }
-=======
+tower = "0.5.0"
 backon = "1"
-dashmap = "6.1.0"
->>>>>>> d2f523a5
-tower = "0.5.0"
 arbitrary = { version = "=1.4.2", features = ["derive"] }
 blake3 = "1.8.2"
 ed25519-dalek = { version = "2", features = ["serde"] }
