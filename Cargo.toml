--- conflicted
+++ resolved
@@ -75,18 +75,6 @@
 reth-provider = { git = "https://github.com/paradigmxyz/reth", rev = "cff942e", features = [
     "test-utils",
 ] }
-<<<<<<< HEAD
-reth-basic-payload-builder = { git = "https://github.com/paradigmxyz/reth", tag = "v1.8.2" }
-reth-transaction-pool = { git = "https://github.com/paradigmxyz/reth", tag = "v1.8.2" }
-reth-rpc-server-types = { git = "https://github.com/paradigmxyz/reth", tag = "v1.8.2" }
-reth-rpc = { git = "https://github.com/paradigmxyz/reth", tag = "v1.8.2" }
-reth-rpc-eth-api = { git = "https://github.com/paradigmxyz/reth", tag = "v1.8.2" }
-reth-rpc-eth-types = { git = "https://github.com/paradigmxyz/reth", tag = "v1.8.2" }
-reth-prune-types = { git = "https://github.com/paradigmxyz/reth", tag = "v1.8.2" }
-reth-trie = { git = "https://github.com/paradigmxyz/reth", tag = "v1.8.2" }
-reth-trie-common = { git = "https://github.com/paradigmxyz/reth", tag = "v1.8.2" }
-reth-chain-state = { git = "https://github.com/paradigmxyz/reth", tag = "v1.8.2" }
-=======
 reth-basic-payload-builder = { git = "https://github.com/paradigmxyz/reth", rev = "cff942e" }
 reth-transaction-pool = { git = "https://github.com/paradigmxyz/reth", rev = "cff942e" }
 reth-rpc-server-types = { git = "https://github.com/paradigmxyz/reth", rev = "cff942e" }
@@ -96,7 +84,6 @@
 reth-prune-types = { git = "https://github.com/paradigmxyz/reth", rev = "cff942e" }
 reth-trie = { git = "https://github.com/paradigmxyz/reth", rev = "cff942e" }
 reth-chain-state = { git = "https://github.com/paradigmxyz/reth", rev = "cff942e" }
->>>>>>> 834e63d8
 reth-ethereum = { git = "https://github.com/paradigmxyz/reth", features = [
     "network",
 ], rev = "cff942e" }
@@ -126,6 +113,7 @@
 reth-network = { git = "https://github.com/paradigmxyz/reth", rev = "cff942e" }
 reth-network-api = { git = "https://github.com/paradigmxyz/reth", rev = "cff942e" }
 reth-network-peers = { git = "https://github.com/paradigmxyz/reth", rev = "cff942e" }
+
 # reth-optimism
 reth-primitives = { git = "https://github.com/paradigmxyz/reth", rev = "cff942e" }
 reth-optimism-evm = { git = "https://github.com/paradigmxyz/reth", rev = "cff942e" }
@@ -149,19 +137,11 @@
 reth-op = { git = "https://github.com/paradigmxyz/reth", rev = "cff942e" }
 
 # alloy op
-<<<<<<< HEAD
-op-alloy-consensus = { version = "0.20.0", default-features = false }
-op-alloy-rpc-types = { version = "0.20.0", default-features = false }
-op-alloy-rpc-types-engine = { version = "0.20.0", default-features = false }
-op-alloy-network = { version = "0.20.0", default-features = false }
-alloy-op-hardforks = { version = "0.3.5", default-features = false }
-=======
 op-alloy-consensus = { version = "0.22.0", default-features = false }
 op-alloy-rpc-types = { version = "0.22.0", default-features = false }
 op-alloy-rpc-types-engine = { version = "0.22.0", default-features = false }
 op-alloy-network = { version = "0.22.0", default-features = false }
 alloy-op-hardforks = { version = "0.4.2", default-features = false }
->>>>>>> 834e63d8
 
 # alloy
 alloy = { version = "1.0.37" }
@@ -204,22 +184,13 @@
 alloy-hardforks = { version = "0.4.2", default-features = false }
 
 # revm
-<<<<<<< HEAD
-revm = { version = "29.0.0", default-features = false }
-revm-database = { version = "7.0.5", default-features = false }
-revm-database-interface = { version = "7.0.5", default-features = false }
-revm-interpreter = { version = "25.0.3", default-features = false }
-revm-state = { version = "7.0.5", default-features = false }
-revm-primitives = { version = "20.2.1", default-features = false }
-op-revm = { version = "10.0.0", default-features = false }
-alloy-op-evm = { version = "0.21.2", default-features = false }
-=======
 revm = { version = "30.0.0", default-features = false }
 revm-state = { version = "8.1.0", default-features = false }
 revm-primitives = { version = "21.0.1", default-features = false }
+revm-database-interface = { version = "8.0.4", default-features = false }
+revm-interpreter = { version = "*", default-features = false}
 op-revm = { version = "11.3.0", default-features = false }
 alloy-op-evm = { version = "0.22.6", default-features = false }
->>>>>>> 834e63d8
 
 # rpc
 jsonrpsee = { version = "0.26.0", features = ["server", "client", "macros"] }
