[workspace.package]
version = "1.9.0"
edition = "2021"
rust-version = "1.89.0"
license = "MIT"
homepage = "https://world.org/world-chain"
repository = "https://github.com/worldcoin/world-chain/"

[workspace]
resolver = "3"
members = [
    "crates/tests/*",
    "crates/toolkit",
    "crates/world/*",
    "crates/flashblocks/p2p",
    "crates/flashblocks/primitives",
    "crates/flashblocks/rpc",
    "crates/flashblocks/builder",
    "crates/flashblocks/payload",
    "crates/flashblocks/node",
    "crates/flashblocks/cli",
]
default-members = [
    "crates/flashblocks/p2p",
    "crates/flashblocks/primitives",
    "crates/flashblocks/rpc",
    "crates/flashblocks/builder",
    "crates/flashblocks/payload",
    "crates/flashblocks/node",
    "crates/flashblocks/cli",
    "crates/world/bin",
    "crates/world/node",
    "crates/world/payload",
    "crates/world/rpc",
    "crates/world/pbh",
    "crates/world/pool",
    "crates/tests/sepolia",
    "crates/tests/devnet",
]

[profile.maxperf]
codegen-units = 1
inherits = "release"
lto = "fat"

[workspace.lints]

[workspace.dependencies]
# Flashblocks
flashblocks-node = { path = "crates/flashblocks/node" }
flashblocks-p2p = { path = "crates/flashblocks/p2p" }
flashblocks-primitives = { path = "crates/flashblocks/primitives" }
flashblocks-rpc = { path = "crates/flashblocks/rpc" }
flashblocks-builder = { path = "crates/flashblocks/builder" }
flashblocks-payload = { path = "crates/flashblocks/payload" }
flashblocks-cli = { path = "crates/flashblocks/cli" }

# Internal
world-chain-node = { path = "crates/world/node" }
world-chain-pbh = { path = "crates/world/pbh" }
world-chain-payload = { path = "crates/world/payload" }
world-chain-rpc = { path = "crates/world/rpc" }
world-chain-pool = { path = "crates/world/pool" }
world-chain-test = { path = "crates/world/test" }

# reth
reth = { git = "https://github.com/paradigmxyz/reth", tag = "v1.9.0" }
reth-cli-util = { git = "https://github.com/paradigmxyz/reth", tag = "v1.9.0" }
reth-cli = { git = "https://github.com/paradigmxyz/reth", tag = "v1.9.0" }
reth-evm = { git = "https://github.com/paradigmxyz/reth", tag = "v1.9.0", features = [
    "op",
] }
reth-db = { git = "https://github.com/paradigmxyz/reth", tag = "v1.9.0" }
reth-db-api = { git = "https://github.com/paradigmxyz/reth", tag = "v1.9.0" }
reth-provider = { git = "https://github.com/paradigmxyz/reth", tag = "v1.9.0", features = [
    "test-utils",
] }
reth-basic-payload-builder = { git = "https://github.com/paradigmxyz/reth", tag = "v1.9.0" }
reth-transaction-pool = { git = "https://github.com/paradigmxyz/reth", tag = "v1.9.0" }
reth-rpc-server-types = { git = "https://github.com/paradigmxyz/reth", tag = "v1.9.0" }
reth-rpc = { git = "https://github.com/paradigmxyz/reth", tag = "v1.9.0" }
reth-rpc-eth-api = { git = "https://github.com/paradigmxyz/reth", tag = "v1.9.0" }
reth-rpc-eth-types = { git = "https://github.com/paradigmxyz/reth", tag = "v1.9.0" }
reth-prune-types = { git = "https://github.com/paradigmxyz/reth", tag = "v1.9.0" }
reth-trie = { git = "https://github.com/paradigmxyz/reth", tag = "v1.9.0" }
reth-chain-state = { git = "https://github.com/paradigmxyz/reth", tag = "v1.9.0" }
reth-ethereum = { git = "https://github.com/paradigmxyz/reth", features = [
    "network",
], tag = "v1.9.0" }
reth-eth-wire = { git = "https://github.com/paradigmxyz/reth", tag = "v1.9.0" }
reth-eth-wire-types = { git = "https://github.com/paradigmxyz/reth", tag = "v1.9.0" }
reth-stages-types = { git = "https://github.com/paradigmxyz/reth", tag = "v1.9.0" }
reth-trie-db = { git = "https://github.com/paradigmxyz/reth", tag = "v1.9.0" }
reth-primitives-traits = { git = "https://github.com/paradigmxyz/reth", tag = "v1.9.0" }
reth-node-builder = { git = "https://github.com/paradigmxyz/reth", features = [
    "test-utils",
], tag = "v1.9.0" }
reth-engine-local = { git = "https://github.com/paradigmxyz/reth", tag = "v1.9.0", features = [
    "op",
] }
reth-node-api = { git = "https://github.com/paradigmxyz/reth", tag = "v1.9.0" }
reth-payload-builder = { git = "https://github.com/paradigmxyz/reth", tag = "v1.9.0" }
reth-payload-primitives = { git = "https://github.com/paradigmxyz/reth", tag = "v1.9.0" }
reth-payload-util = { git = "https://github.com/paradigmxyz/reth", tag = "v1.9.0" }
reth-payload-validator = { git = "https://github.com/paradigmxyz/reth", tag = "v1.9.0" }
reth-revm = { git = "https://github.com/paradigmxyz/reth", tag = "v1.9.0", default-features = false, features = [
    "std",
] }
<<<<<<< HEAD
reth-tasks = { git = "https://github.com/paradigmxyz/reth", rev = "cff942e" }
reth-trie-common = { git = "https://github.com/paradigmxyz/reth", rev = "cff942e" }
reth-chainspec = { git = "https://github.com/paradigmxyz/reth", rev = "cff942e" }
reth-rpc-engine-api = { git = "https://github.com/paradigmxyz/reth", rev = "cff942e" }
reth-network = { git = "https://github.com/paradigmxyz/reth", rev = "cff942e" }
reth-network-api = { git = "https://github.com/paradigmxyz/reth", rev = "cff942e" }
reth-network-peers = { git = "https://github.com/paradigmxyz/reth", rev = "cff942e" }

=======
reth-tasks = { git = "https://github.com/paradigmxyz/reth", tag = "v1.9.0" }
reth-trie-common = { git = "https://github.com/paradigmxyz/reth", tag = "v1.9.0" }
reth-chainspec = { git = "https://github.com/paradigmxyz/reth", tag = "v1.9.0" }
reth-rpc-engine-api = { git = "https://github.com/paradigmxyz/reth", tag = "v1.9.0" }
reth-network = { git = "https://github.com/paradigmxyz/reth", tag = "v1.9.0" }
reth-network-api = { git = "https://github.com/paradigmxyz/reth", tag = "v1.9.0" }
reth-network-peers = { git = "https://github.com/paradigmxyz/reth", tag = "v1.9.0" }
>>>>>>> 3755ebfe
# reth-optimism
reth-primitives = { git = "https://github.com/paradigmxyz/reth", tag = "v1.9.0" }
reth-optimism-evm = { git = "https://github.com/paradigmxyz/reth", tag = "v1.9.0" }
reth-optimism-node = { git = "https://github.com/paradigmxyz/reth", tag = "v1.9.0" }
reth-optimism-cli = { git = "https://github.com/paradigmxyz/reth", tag = "v1.9.0" }
reth-optimism-rpc = { git = "https://github.com/paradigmxyz/reth", tag = "v1.9.0" }
reth-optimism-consensus = { git = "https://github.com/paradigmxyz/reth", tag = "v1.9.0" }
reth-optimism-chainspec = { git = "https://github.com/paradigmxyz/reth", tag = "v1.9.0" }
reth_payload_util = { git = "https://github.com/paradigmxyz/reth", tag = "v1.9.0" }
reth-optimism-payload-builder = { git = "https://github.com/paradigmxyz/reth", tag = "v1.9.0" }
reth-optimism-forks = { git = "https://github.com/paradigmxyz/reth", tag = "v1.9.0" }
reth-optimism-primitives = { git = "https://github.com/paradigmxyz/reth", tag = "v1.9.0" }
reth-e2e-test-utils = { git = "https://github.com/paradigmxyz/reth", tag = "v1.9.0" }
reth-consensus = { git = "https://github.com/paradigmxyz/reth", tag = "v1.9.0" }
reth-node-core = { git = "https://github.com/paradigmxyz/reth", tag = "v1.9.0" }
reth-tracing = { git = "https://github.com/paradigmxyz/reth", tag = "v1.9.0" }
reth-rpc-layer = { git = "https://github.com/paradigmxyz/reth", tag = "v1.9.0" }
reth-node-ethereum = { git = "https://github.com/paradigmxyz/reth", tag = "v1.9.0" }
reth-optimism-storage = { git = "https://github.com/paradigmxyz/reth", tag = "v1.9.0" }
reth-storage-api = { git = "https://github.com/paradigmxyz/reth", tag = "v1.9.0" }
reth-op = { git = "https://github.com/paradigmxyz/reth", tag = "v1.9.0" }

# alloy op
op-alloy-consensus = { version = "0.22.0", default-features = false }
op-alloy-rpc-types = { version = "0.22.0", default-features = false }
op-alloy-rpc-types-engine = { version = "0.22.0", default-features = false }
op-alloy-network = { version = "0.22.0", default-features = false }
alloy-op-hardforks = { version = "0.4.2", default-features = false }

# alloy
alloy = { version = "1.0.37" }
alloy-evm = { version = "0.21.2", default-features = false, features = ["op"] }
alloy-json-rpc = { version = "1.0.37", default-features = false }
alloy-chains = { version = "0.2.5", default-features = false }
alloy-provider = { version = "1.0.37", default-features = false }
alloy-rpc-client = { version = "1.0.37", default-features = false }
alloy-transport-http = { version = "1.0.37", default-features = false }
alloy-transport = { version = "1.0.37", default-features = false }
alloy-consensus = { version = "1.0.37", default-features = false }
alloy-network = { version = "1.0.37", default-features = false }
alloy-primitives = { version = "1.3.1", default-features = false, features = [
    "rand",
    "arbitrary",
    "map-foldhash",
] }
alloy-contract = { version = "1.0.37", default-features = false }
alloy-rpc-types-eth = { version = "1.0.37", default-features = false }
alloy-rpc-types = { version = "1.0.37", features = [
    "eth",
], default-features = false }
alloy-rpc-types-engine = { version = "1.0.37" }
alloy-rlp = { version = "0.3.10", default-features = false, features = [
    "derive",
] }
alloy-eips = { version = "1.0.37", default-features = false }
alloy-eip7928 = { git = "https://github.com/alloy-rs/eips", rev = "307eae2", default-features = false, features = [
    "serde",
    "rlp",
] }
alloy-genesis = { version = "1.0.24", default-features = false }
alloy-rpc-types-debug = "1.0.37"
alloy-signer = { version = "1.0.37", default-features = false }
alloy-signer-local = { version = "1.0.37", default-features = false, features = [
    "mnemonic",
] }
alloy-sol-types = "1.3.0"
alloy-serde = { version = "1.0.11", default-features = false }
alloy-hardforks = { version = "0.4.2", default-features = false }

# revm
revm = { version = "31.0.0", default-features = false }
revm-state = { version = "8.1.0", default-features = false }
revm-primitives = { version = "21.0.1", default-features = false }
<<<<<<< HEAD
revm-database-interface = { version = "8.0.4", default-features = false }
revm-interpreter = { version = "*", default-features = false}
op-revm = { version = "11.3.0", default-features = false }
alloy-op-evm = { version = "0.22.6", default-features = false }
=======
op-revm = { version = "12.0.0", default-features = false }
alloy-op-evm = { version = "0.23", default-features = false }
>>>>>>> 3755ebfe

# rpc
jsonrpsee = { version = "0.26.0", features = ["server", "client", "macros"] }
jsonrpsee-core = { version = "0.26.0" }
jsonrpsee-types = "0.26.0"

# metrics
metrics = "0.24.0"
metrics-derive = "0.1"

tokio = { version = "1.44.2", features = ["full"] }
tokio-util = "0.7.15"
tokio-stream = "0.1.17"
tokio-tungstenite = "0.28.0"

futures = "0.3"
futures-util = "0.3"
chrono = "0.4"
thiserror = "2"
strum = { version = "0.27", features = ["derive"] }
bytemuck = "1"
semaphore-rs = { version = "0.3.1", features = ["depth_30"] }
semaphore-rs-tree = "0.3.1"
semaphore-rs-proof = "0.3.1"
clap = { version = "4", features = ["derive", "env"] }
eyre = { version = "0.6", package = "color-eyre" }
serde = { version = "1", features = ["derive"] }
tracing = "0.1"
tracing-subscriber = { version = "0.3.18", features = ["env-filter"] }
parking_lot = "0.12"
derive_more = { version = "2", default-features = false, features = ["full"] }
dotenvy = "0.15.7"
tikv-jemallocator = { version = "0.6" }
bytes = "1.7.2"
hex = "0.4.3"
tempfile = "3"
criterion = { version = "0.5", features = ["async_tokio"] }
test-case = "3"
ethers-core = { git = "https://github.com/gakonst/ethers-rs", default-features = false }
serde_json = "1"
rand = { version = "0.9", features = ["small_rng"] }
reqwest = { version = "0.12", default-features = false }
bon = "3.3.0"
rayon = "1.10.0"
auto_impl = "1"
async-trait = "0.1.88"
dashmap = { version = "6.1.0", features = ["rayon"] }
tower = "0.5.0"
arbitrary = { version = "=1.4.2", features = ["derive"] }
blake3 = "1.8.2"
ed25519-dalek = { version = "2", features = ["serde"] }
sha2 = "0.10.9"
url = "2.5.7"
brotli = "8.0.2"
once_cell = "1.19"

# Test
testcontainers = "0.23"
testcontainers-modules = { version = "0.11", features = ["redis"] }
tracing-test = { version = "0.2", features = ["no-env-filter"] }

lazy_static = "1.4"

# [patch.crates-io]
# revm = { git = "https://github.com/Soubhik-10/revm", branch = "bal" }
# revm-state = { git = "https://github.com/Soubhik-10/revm", branch = "bal" }
# revm-primitives = { git = "https://github.com/Soubhik-10/revm", branch = "bal" }
# revm-database = { git = "https://github.com/Soubhik-10/revm", branch = "bal" }
# revm-interpreter = { git = "https://github.com/Soubhik-10/revm", branch = "bal" }
# revm-precompile = { git = "https://github.com/Soubhik-10/revm", branch = "bal" }
# revm-context-interface = { git = "https://github.com/Soubhik-10/revm", branch = "bal" }
# op-revm = { git = "https://github.com/Soubhik-10/revm", branch = "bal" }
# alloy-eips = { git = "https://github.com/Soubhik-10/alloy", branch = "bal" }
# alloy-consensus = { git = "https://github.com/Soubhik-10/alloy", branch = "bal" }
# alloy-rpc-types-eth = { git = "https://github.com/Soubhik-10/alloy", branch = "bal" }
# alloy-rpc-types-engine = { git = "https://github.com/Soubhik-10/alloy", branch = "bal" }
# alloy-hardforks = { git = "https://github.com/Rimeeeeee/hardforks", branch = "amsterdam" }
# alloy-evm = { git = "https://github.com/Rimeeeeee/evm", branch = "bal" }

# [patch."https://github.com/paradigmxyz/reth"]
# reth = { git = "https://github.com/Rimeeeeee/reth", branch = "bal" }
# reth-cli-util = { git = "https://github.com/Rimeeeeee/reth", branch = "bal" }
# reth-cli = { git = "https://github.com/Rimeeeeee/reth", branch = "bal" }
# reth-evm = { git = "https://github.com/Rimeeeeee/reth", branch = "bal", features = [
#     "op",
# ] }
# reth-db = { git = "https://github.com/Rimeeeeee/reth", branch = "bal"}
# reth-db-api = { git = "https://github.com/Rimeeeeee/reth", branch = "bal" }
# reth-provider = { git = "https://github.com/Rimeeeeee/reth", branch = "bal", features = [
#     "test-utils",
# ] }
# reth-basic-payload-builder = { git = "https://github.com/Rimeeeeee/reth", branch = "bal" }
# reth-transaction-pool = { git = "https://github.com/Rimeeeeee/reth", branch = "bal" }
# reth-rpc-server-types = { git = "https://github.com/Rimeeeeee/reth", branch = "bal" }
# reth-rpc = { git = "https://github.com/Rimeeeeee/reth", branch = "bal" }
# reth-rpc-eth-api = { git = "https://github.com/Rimeeeeee/reth", branch = "bal" }
# reth-rpc-eth-types = { git = "https://github.com/Rimeeeeee/reth", branch = "bal" }
# reth-prune-types = { git = "https://github.com/Rimeeeeee/reth", branch = "bal" }
# reth-trie = { git = "https://github.com/Rimeeeeee/reth", branch = "bal" }
# reth-trie-common = { git = "https://github.com/Rimeeeeee/reth", branch = "bal" }
# reth-chain-state = { git = "https://github.com/Rimeeeeee/reth", branch = "bal" }
# reth-ethereum = { git = "https://github.com/Rimeeeeee/reth", features = [
#     "network",
# ], branch = "bal" }
# reth-eth-wire = { git = "https://github.com/Rimeeeeee/reth", branch = "bal" }
# reth-eth-wire-types = { git = "https://github.com/Rimeeeeee/reth", branch = "bal" }
# reth-stages-types = { git = "https://github.com/Rimeeeeee/reth", branch = "bal" }
# reth-trie-db = { git = "https://github.com/Rimeeeeee/reth", branch = "bal" }
# reth-primitives-traits = { git = "https://github.com/Rimeeeeee/reth", branch = "bal" }
# reth-node-builder = { git = "https://github.com/Rimeeeeee/reth", features = [
#     "test-utils",
# ], branch = "bal" }
# reth-engine-local = { git = "https://github.com/Rimeeeeee/reth", branch = "bal", features = [
#     "op",
# ] }
# reth-node-api = { git = "https://github.com/Rimeeeeee/reth", branch = "bal" }
# reth-payload-builder = { git = "https://github.com/Rimeeeeee/reth", branch = "bal" }
# reth-payload-primitives = { git = "https://github.com/Rimeeeeee/reth", branch = "bal" }
# reth-payload-validator = { git = "https://github.com/Rimeeeeee/reth", branch = "bal" }
# reth-revm = { git = "https://github.com/Rimeeeeee/reth", branch = "bal", default-features = false, features = [
#     "std",
# ] }
# reth-tasks = { git = "https://github.com/Rimeeeeee/reth", branch = "bal" }
# reth-chainspec = { git = "https://github.com/Rimeeeeee/reth", branch = "bal" }
# reth-rpc-engine-api = { git = "https://github.com/Rimeeeeee/reth", branch = "bal" }
# reth-network = { git = "https://github.com/Rimeeeeee/reth", branch = "bal" }
# reth-network-api = { git = "https://github.com/Rimeeeeee/reth", branch = "bal" }
# reth-network-peers = { git = "https://github.com/Rimeeeeee/reth", branch = "bal" }
# reth-primitives = { git = "https://github.com/Rimeeeeee/reth", branch = "bal" }
# reth-optimism-evm = { git = "https://github.com/Rimeeeeee/reth", branch = "bal" }
# reth-optimism-node = { git = "https://github.com/Rimeeeeee/reth", branch = "bal" }
# reth-optimism-cli = { git = "https://github.com/Rimeeeeee/reth", branch = "bal" }
# reth-optimism-rpc = { git = "https://github.com/Rimeeeeee/reth", branch = "bal" }
# reth-optimism-consensus = { git = "https://github.com/Rimeeeeee/reth", branch = "bal" }
# reth-optimism-chainspec = { git = "https://github.com/Rimeeeeee/reth", branch = "bal" }
# reth_payload_util = { git = "https://github.com/Rimeeeeee/reth", branch = "bal" }
# reth-optimism-payload-builder = { git = "https://github.com/Rimeeeeee/reth", branch = "bal" }
# reth-optimism-forks = { git = "https://github.com/Rimeeeeee/reth", branch = "bal" }
# reth-optimism-primitives = { git = "https://github.com/Rimeeeeee/reth", branch = "bal" }
# reth-e2e-test-utils = { git = "https://github.com/Rimeeeeee/reth", branch = "bal" }
# reth-consensus = { git = "https://github.com/Rimeeeeee/reth", branch = "bal" }
# reth-node-core = { git = "https://github.com/Rimeeeeee/reth", branch = "bal" }
# reth-tracing = { git = "https://github.com/Rimeeeeee/reth", branch = "bal" }
# reth-rpc-layer = { git = "https://github.com/Rimeeeeee/reth", branch = "bal" }
# reth-node-ethereum = { git = "https://github.com/Rimeeeeee/reth", branch = "bal" }
# reth-optimism-storage = { git = "https://github.com/Rimeeeeee/reth", branch = "bal" }
# reth-storage-api = { git = "https://github.com/Rimeeeeee/reth", branch = "bal" }
# reth-op = { git = "https://github.com/Rimeeeeee/reth", branch = "bal" }<|MERGE_RESOLUTION|>--- conflicted
+++ resolved
@@ -106,24 +106,14 @@
 reth-revm = { git = "https://github.com/paradigmxyz/reth", tag = "v1.9.0", default-features = false, features = [
     "std",
 ] }
-<<<<<<< HEAD
-reth-tasks = { git = "https://github.com/paradigmxyz/reth", rev = "cff942e" }
-reth-trie-common = { git = "https://github.com/paradigmxyz/reth", rev = "cff942e" }
-reth-chainspec = { git = "https://github.com/paradigmxyz/reth", rev = "cff942e" }
-reth-rpc-engine-api = { git = "https://github.com/paradigmxyz/reth", rev = "cff942e" }
-reth-network = { git = "https://github.com/paradigmxyz/reth", rev = "cff942e" }
-reth-network-api = { git = "https://github.com/paradigmxyz/reth", rev = "cff942e" }
-reth-network-peers = { git = "https://github.com/paradigmxyz/reth", rev = "cff942e" }
-
-=======
 reth-tasks = { git = "https://github.com/paradigmxyz/reth", tag = "v1.9.0" }
 reth-trie-common = { git = "https://github.com/paradigmxyz/reth", tag = "v1.9.0" }
 reth-chainspec = { git = "https://github.com/paradigmxyz/reth", tag = "v1.9.0" }
-reth-rpc-engine-api = { git = "https://github.com/paradigmxyz/reth", tag = "v1.9.0" }
-reth-network = { git = "https://github.com/paradigmxyz/reth", tag = "v1.9.0" }
+reth-rpc-engine-api = { git = "https://github.com/paradigmxyz/reth", tag = "v1.9.0"  }
+reth-network = { git = "https://github.com/paradigmxyz/reth", tag = "v1.9.0"  }
 reth-network-api = { git = "https://github.com/paradigmxyz/reth", tag = "v1.9.0" }
-reth-network-peers = { git = "https://github.com/paradigmxyz/reth", tag = "v1.9.0" }
->>>>>>> 3755ebfe
+reth-network-peers = { git = "https://github.com/paradigmxyz/reth", tag = "v1.9.0"  }
+
 # reth-optimism
 reth-primitives = { git = "https://github.com/paradigmxyz/reth", tag = "v1.9.0" }
 reth-optimism-evm = { git = "https://github.com/paradigmxyz/reth", tag = "v1.9.0" }
@@ -197,15 +187,10 @@
 revm = { version = "31.0.0", default-features = false }
 revm-state = { version = "8.1.0", default-features = false }
 revm-primitives = { version = "21.0.1", default-features = false }
-<<<<<<< HEAD
-revm-database-interface = { version = "8.0.4", default-features = false }
-revm-interpreter = { version = "*", default-features = false}
+revm-database-interface = { version = "*", default-features = false }
+revm-interpreter = { version = "*", default-features = false }
 op-revm = { version = "11.3.0", default-features = false }
-alloy-op-evm = { version = "0.22.6", default-features = false }
-=======
-op-revm = { version = "12.0.0", default-features = false }
 alloy-op-evm = { version = "0.23", default-features = false }
->>>>>>> 3755ebfe
 
 # rpc
 jsonrpsee = { version = "0.26.0", features = ["server", "client", "macros"] }
