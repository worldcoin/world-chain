[workspace.package]
version = "0.1.0"
edition = "2021"
rust-version = "1.89.0"
license = "MIT"
homepage = "https://world.org/world-chain"
repository = "https://github.com/worldcoin/world-chain/"

[workspace]
resolver = "3"
members = ["crates/tests/*", "crates/toolkit", "crates/world/*"]
default-members = [
    "crates/world/bin",
    "crates/world/flashblocks",
    "crates/world/node",
    "crates/world/payload",
    "crates/world/rpc",
    "crates/world/pbh",
    "crates/world/pool",
<<<<<<< HEAD
    "crates/world/provider",
    "crates/world/chainspec",
=======
    "crates/world/test-utils",
    "crates/tests/sepolia",
    "crates/tests/devnet",
>>>>>>> 02888aff
]

[profile.maxperf]
codegen-units = 1
inherits = "release"
lto = "fat"

[workspace.lints]

[workspace.dependencies]
# internal
world-chain-builder-node = { path = "crates/world/node" }
world-chain-builder-pbh = { path = "crates/world/pbh" }
world-chain-builder-payload = { path = "crates/world/payload" }
world-chain-builder-rpc = { path = "crates/world/rpc" }
world-chain-builder-pool = { path = "crates/world/pool" }
<<<<<<< HEAD
world-chain-builder-chainspec = { path = "crates/world/chainspec" }
=======
world-chain-builder-test-utils = { path = "crates/world/test-utils" }
>>>>>>> 02888aff
world-chain-builder-flashblocks = { path = "crates/world/flashblocks" }
world-chain-provider = { path = "crates/world/provider" }
world-chain-test = { path = "crates/world/test" }

# reth
reth = { git = "https://github.com/paradigmxyz/reth", rev = "9b86326" }
reth-cli-util = { git = "https://github.com/paradigmxyz/reth", rev = "9b86326" }
reth-cli = { git = "https://github.com/paradigmxyz/reth", rev = "9b86326" }
reth-evm = { git = "https://github.com/paradigmxyz/reth", rev = "9b86326", features = [
    "op",
] }
reth-db = { git = "https://github.com/paradigmxyz/reth", rev = "9b86326" }
reth-db-api = { git = "https://github.com/paradigmxyz/reth", rev = "9b86326" }
reth-provider = { git = "https://github.com/paradigmxyz/reth", rev = "9b86326", features = [
    "test-utils",
] }
reth-basic-payload-builder = { git = "https://github.com/paradigmxyz/reth", rev = "9b86326" }
reth-transaction-pool = { git = "https://github.com/paradigmxyz/reth", rev = "9b86326" }
reth-rpc-server-types = { git = "https://github.com/paradigmxyz/reth", rev = "9b86326" }
reth-rpc = { git = "https://github.com/paradigmxyz/reth", rev = "9b86326" }
reth-rpc-eth-api = { git = "https://github.com/paradigmxyz/reth", rev = "9b86326" }
reth-rpc-eth-types = { git = "https://github.com/paradigmxyz/reth", rev = "9b86326" }
reth-prune-types = { git = "https://github.com/paradigmxyz/reth", rev = "9b86326" }
reth-trie = { git = "https://github.com/paradigmxyz/reth", rev = "9b86326" }
reth-chain-state = { git = "https://github.com/paradigmxyz/reth", rev = "9b86326" }
reth-eth-wire-types = { git = "https://github.com/paradigmxyz/reth", rev = "9b86326" }
reth-stages-types = { git = "https://github.com/paradigmxyz/reth", rev = "9b86326" }
reth-trie-db = { git = "https://github.com/paradigmxyz/reth", rev = "9b86326" }
reth-primitives-traits = { git = "https://github.com/paradigmxyz/reth", rev = "9b86326" }
reth-node-builder = { git = "https://github.com/paradigmxyz/reth", rev = "9b86326" }
reth-engine-local = { git = "https://github.com/paradigmxyz/reth", rev = "9b86326", features = [
    "op",
] }
reth-node-api = { git = "https://github.com/paradigmxyz/reth", rev = "9b86326" }
reth-payload-builder = { git = "https://github.com/paradigmxyz/reth", rev = "9b86326" }
reth-payload-util = { git = "https://github.com/paradigmxyz/reth", rev = "9b86326" }
reth-payload-validator = { git = "https://github.com/paradigmxyz/reth", rev = "9b86326" }
reth-revm = { git = "https://github.com/paradigmxyz/reth", rev = "9b86326", default-features = false, features = [
    "std",
] }
reth-tasks = { git = "https://github.com/paradigmxyz/reth", rev = "9b86326" }
reth-chainspec = { git = "https://github.com/paradigmxyz/reth", rev = "9b86326" }
reth-rpc-engine-api = { git = "https://github.com/paradigmxyz/reth", rev = "9b86326" }
reth-network-api = { git = "https://github.com/paradigmxyz/reth", rev = "9b86326" }
# reth-optimism
reth-primitives = { git = "https://github.com/paradigmxyz/reth", rev = "9b86326" }
reth-optimism-evm = { git = "https://github.com/paradigmxyz/reth", rev = "9b86326" }
reth-optimism-node = { git = "https://github.com/paradigmxyz/reth", rev = "9b86326" }
reth-optimism-cli = { git = "https://github.com/paradigmxyz/reth", rev = "9b86326" }
reth-optimism-rpc = { git = "https://github.com/paradigmxyz/reth", rev = "9b86326" }
reth-optimism-consensus = { git = "https://github.com/paradigmxyz/reth", rev = "9b86326" }
reth-optimism-chainspec = { git = "https://github.com/paradigmxyz/reth", rev = "9b86326" }
reth_payload_util = { git = "https://github.com/paradigmxyz/reth", rev = "9b86326" }
reth-optimism-payload-builder = { git = "https://github.com/paradigmxyz/reth", rev = "9b86326" }
reth-optimism-forks = { git = "https://github.com/paradigmxyz/reth", rev = "9b86326" }
reth-optimism-primitives = { git = "https://github.com/paradigmxyz/reth", rev = "9b86326" }
reth-e2e-test-utils = { git = "https://github.com/paradigmxyz/reth", rev = "9b86326" }
reth-consensus = { git = "https://github.com/paradigmxyz/reth", rev = "9b86326" }
reth-node-core = { git = "https://github.com/paradigmxyz/reth", rev = "9b86326" }
reth-tracing = { git = "https://github.com/paradigmxyz/reth", rev = "9b86326" }
reth-rpc-layer = { git = "https://github.com/paradigmxyz/reth", rev = "9b86326" }
reth-node-ethereum = { git = "https://github.com/paradigmxyz/reth", rev = "9b86326" }
reth-optimism-storage = { git = "https://github.com/paradigmxyz/reth", rev = "9b86326" }
reth-storage-api = { git = "https://github.com/paradigmxyz/reth", rev = "9b86326" }

# alloy op
op-alloy-consensus = "0.19.1"
op-alloy-rpc-types = "0.19.1"
op-alloy-rpc-types-engine = "0.19.1"
op-alloy-network = "0.19.1"
alloy-op-hardforks = { version = "0.3.0", default-features = false }

# alloy
alloy = { version = "1.0.23" }
alloy-json-rpc = { version = "1.0.23", default-features = false }
alloy-chains = { version = "0.2.5", default-features = false }
alloy-provider = { version = "1.0.23", default-features = false }
alloy-rpc-client = { version = "1.0.23", default-features = false }
alloy-transport-http = { version = "1.0.23", default-features = false }
alloy-transport = { version = "1.0.23", default-features = false }
alloy-consensus = { version = "1.0.23", default-features = false }
alloy-network = { version = "1.0.23", default-features = false }
alloy-primitives = { version = "1.3.0", default-features = false, features = [
    "rand",
    "arbitrary",
] }
alloy-rpc-types-eth = { version = "1.0.23", default-features = false }
alloy-rpc-types = { version = "1.0.23", features = [
    "eth",
], default-features = false }
alloy-rpc-types-engine = { version = "1.0.23" }
alloy-rlp = { version = "0.3.10", default-features = false, features = [
    "derive",
] }
alloy-eips = { version = "1.0.23", default-features = false }
alloy-genesis = { version = "1.0.24", default-features = false }
alloy-rpc-types-debug = "1.0.23"
alloy-signer = { version = "1.0.23", default-features = false }
alloy-signer-local = { version = "1.0.23", default-features = false, features = [
    "mnemonic",
] }
alloy-sol-types = "1.3.0"
alloy-serde = { version = "1.0.11", default-features = false }
alloy-hardforks = { version = "0.3.0", default-features = false }

# revm
revm = { version = "29.0.0", default-features = false }
revm-state = { version = "7.0.5", default-features = false }
revm-primitives = { version = "20.0.0", default-features = false }
op-revm = { version = "10.0.0", default-features = false }
alloy-op-evm = { version = "0.20.1", default-features = false }

# rpc
jsonrpsee = { version = "0.26.0", features = ["server", "client", "macros"] }
jsonrpsee-core = { version = "0.26.0" }
jsonrpsee-types = "0.26.0"

# metrics
metrics = "0.24.0"
metrics-derive = "0.1"

# 3rd party
rollup-boost = { git = "https://github.com/flashbots/rollup-boost", rev = "58feb62" }
flashblocks-p2p = { git = "https://github.com/flashbots/rollup-boost", rev = "58feb62" }

tokio = { version = "1.44.2", features = ["full"] }
tokio-util = "0.7.15"
tokio-tungstenite = "0.26.2"

futures = "0.3"
chrono = "0.4"
thiserror = "1"
strum = { version = "0.27", features = ["derive"] }
bytemuck = "1"
semaphore-rs = { version = "0.3.1", features = ["depth_30"] }
semaphore-rs-tree = "0.3.1"
semaphore-rs-proof = "0.3.1"
clap = { version = "4", features = ["derive", "env"] }
eyre = { version = "0.6", package = "color-eyre" }
serde = { version = "1", features = ["derive"] }
tracing = "0.1"
tracing-subscriber = { version = "0.3.18", features = ["env-filter"] }
parking_lot = "0.12"
derive_more = { version = "2", default-features = false, features = ["full"] }
dotenvy = "0.15.7"
tikv-jemallocator = { version = "0.6" }
bytes = "1.7.2"
hex = "0.4.3"
tempfile = "3"
criterion = { version = "0.5", features = ["async_tokio"] }
test-case = "3"
ethers-core = { git = "https://github.com/gakonst/ethers-rs", default-features = false }
serde_json = "1"
rand = { version = "0.9", features = ["small_rng"] }
reqwest = { version = "0.12", default-features = false }
bon = "3.3.0"
rayon = "1.10.0"
auto_impl = "1"
async-trait = "0.1.88"
dashmap = "6.1.0"
tower = "0.5.0"
arbitrary = { version = "=1.4.2", features = ["derive"] }


# WIP
# [patch."https://github.com/0xOsiris/reth"]
# reth = { path = "../../paradigmxyz/reth/bin/reth" }
# reth-cli-util
# reth-evm
# reth-db
# reth-db-api
# reth-provider
# reth-basic-payload-builder
# reth-transaction-pool
# reth-rpc-server-types
# reth-prune-types
# reth-trie
# reth-chain-state
# reth-chainspec
# reth-eth-wire-types
# reth-execution-types
# reth-stages-types
# reth-trie-db
# reth-primitives-traits
# reth-node-builder
# reth-node-api
# reth-payload-builder
# reth-payload-builder-primitives
# reth-payload-util
# reth-payload-validator
# reth-revm
# reth-tasks
# reth-primitives
# reth-optimism-evm
# reth-optimism-node
# reth-optimism-cli
# reth-optimism-rpc
# reth-optimism-consensus
# reth-optimism-chainspec
# reth_payload_util
# reth-optimism-payload-builder
# reth-optimism-forks
# reth-optimism-primitives
# reth-e2e-test-utils
# reth-consensus
# reth-node-core
# reth-tracing
# reth-rpc-layer<|MERGE_RESOLUTION|>--- conflicted
+++ resolved
@@ -17,14 +17,9 @@
     "crates/world/rpc",
     "crates/world/pbh",
     "crates/world/pool",
-<<<<<<< HEAD
     "crates/world/provider",
-    "crates/world/chainspec",
-=======
-    "crates/world/test-utils",
     "crates/tests/sepolia",
     "crates/tests/devnet",
->>>>>>> 02888aff
 ]
 
 [profile.maxperf]
@@ -41,11 +36,6 @@
 world-chain-builder-payload = { path = "crates/world/payload" }
 world-chain-builder-rpc = { path = "crates/world/rpc" }
 world-chain-builder-pool = { path = "crates/world/pool" }
-<<<<<<< HEAD
-world-chain-builder-chainspec = { path = "crates/world/chainspec" }
-=======
-world-chain-builder-test-utils = { path = "crates/world/test-utils" }
->>>>>>> 02888aff
 world-chain-builder-flashblocks = { path = "crates/world/flashblocks" }
 world-chain-provider = { path = "crates/world/provider" }
 world-chain-test = { path = "crates/world/test" }
