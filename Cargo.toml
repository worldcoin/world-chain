--- conflicted
+++ resolved
@@ -1,11 +1,6 @@
 [workspace.package]
-<<<<<<< HEAD
-version = "1.9.0"
+version = "1.9.3"
 edition = "2024"
-=======
-version = "1.9.3"
-edition = "2021"
->>>>>>> 3f59ca03
 rust-version = "1.89.0"
 license = "MIT"
 homepage = "https://world.org/world-chain"
@@ -72,6 +67,7 @@
 reth = { git = "https://github.com/paradigmxyz/reth", rev = "f5dcba7c1721ec5116f0bf01dabcb504c3e6362a" }
 reth-cli-util = { git = "https://github.com/paradigmxyz/reth", rev = "f5dcba7c1721ec5116f0bf01dabcb504c3e6362a" }
 reth-cli = { git = "https://github.com/paradigmxyz/reth", rev = "f5dcba7c1721ec5116f0bf01dabcb504c3e6362a" }
+reth-engine-primitives = { git = "https://github.com/paradigmxyz/reth", rev = "f5dcba7c1721ec5116f0bf01dabcb504c3e6362a" }
 reth-evm = { git = "https://github.com/paradigmxyz/reth", rev = "f5dcba7c1721ec5116f0bf01dabcb504c3e6362a", features = [
   "op",
 ] }
@@ -103,25 +99,6 @@
 reth-engine-local = { git = "https://github.com/paradigmxyz/reth", rev = "f5dcba7c1721ec5116f0bf01dabcb504c3e6362a", features = [
   "op",
 ] }
-<<<<<<< HEAD
-reth-engine-primitives = { git = "https://github.com/paradigmxyz/reth", tag = "v1.9.0" }
-reth-node-api = { git = "https://github.com/paradigmxyz/reth", tag = "v1.9.0" }
-reth-payload-builder = { git = "https://github.com/paradigmxyz/reth", tag = "v1.9.0" }
-reth-payload-primitives = { git = "https://github.com/paradigmxyz/reth", tag = "v1.9.0" }
-reth-payload-util = { git = "https://github.com/paradigmxyz/reth", tag = "v1.9.0" }
-reth-payload-validator = { git = "https://github.com/paradigmxyz/reth", tag = "v1.9.0" }
-reth-revm = { git = "https://github.com/paradigmxyz/reth", tag = "v1.9.0", default-features = false, features = [
-    "std",
-] }
-reth-tasks = { git = "https://github.com/paradigmxyz/reth", tag = "v1.9.0" }
-reth-trie-common = { git = "https://github.com/paradigmxyz/reth", tag = "v1.9.0" }
-reth-chainspec = { git = "https://github.com/paradigmxyz/reth", tag = "v1.9.0" }
-reth-rpc-engine-api = { git = "https://github.com/paradigmxyz/reth", tag = "v1.9.0" }
-reth-network = { git = "https://github.com/paradigmxyz/reth", tag = "v1.9.0" }
-reth-network-api = { git = "https://github.com/paradigmxyz/reth", tag = "v1.9.0" }
-reth-network-peers = { git = "https://github.com/paradigmxyz/reth", tag = "v1.9.0" }
-
-=======
 reth-node-api = { git = "https://github.com/paradigmxyz/reth", rev = "f5dcba7c1721ec5116f0bf01dabcb504c3e6362a" }
 reth-payload-builder = { git = "https://github.com/paradigmxyz/reth", rev = "f5dcba7c1721ec5116f0bf01dabcb504c3e6362a" }
 reth-payload-primitives = { git = "https://github.com/paradigmxyz/reth", rev = "f5dcba7c1721ec5116f0bf01dabcb504c3e6362a" }
@@ -137,7 +114,6 @@
 reth-network = { git = "https://github.com/paradigmxyz/reth", rev = "f5dcba7c1721ec5116f0bf01dabcb504c3e6362a" }
 reth-network-api = { git = "https://github.com/paradigmxyz/reth", rev = "f5dcba7c1721ec5116f0bf01dabcb504c3e6362a" }
 reth-network-peers = { git = "https://github.com/paradigmxyz/reth", rev = "f5dcba7c1721ec5116f0bf01dabcb504c3e6362a" }
->>>>>>> 3f59ca03
 # reth-optimism
 reth-primitives = { git = "https://github.com/paradigmxyz/reth", rev = "f5dcba7c1721ec5116f0bf01dabcb504c3e6362a" }
 reth-optimism-evm = { git = "https://github.com/paradigmxyz/reth", rev = "f5dcba7c1721ec5116f0bf01dabcb504c3e6362a" }
@@ -168,22 +144,6 @@
 alloy-op-hardforks = { version = "0.4.4", default-features = false }
 
 # alloy
-<<<<<<< HEAD
-alloy = { version = "1.0.37" }
-alloy-evm = { version = "0.23", default-features = false, features = ["op"] }
-alloy-json-rpc = { version = "1.0.37", default-features = false }
-alloy-chains = { version = "0.2.5", default-features = false }
-alloy-provider = { version = "1.0.37", default-features = false }
-alloy-rpc-client = { version = "1.0.37", default-features = false }
-alloy-transport-http = { version = "1.0.37", default-features = false }
-alloy-transport = { version = "1.0.37", default-features = false }
-alloy-consensus = { version = "1.0.37", default-features = false }
-alloy-network = { version = "1.0.37", default-features = false }
-alloy-primitives = { version = "1.3.1", default-features = false, features = [
-    "rand",
-    "arbitrary",
-    "map-foldhash",
-=======
 alloy = { version = "1.0.41" }
 alloy-json-rpc = { version = "1.0.41", default-features = false }
 alloy-chains = { version = "0.2.5", default-features = false }
@@ -196,7 +156,6 @@
 alloy-primitives = { version = "1.4.1", default-features = false, features = [
   "rand",
   "arbitrary",
->>>>>>> 3f59ca03
 ] }
 alloy-contract = { version = "1.0.41", default-features = false }
 alloy-rpc-types-eth = { version = "1.0.41", default-features = false }
@@ -207,46 +166,28 @@
 alloy-rlp = { version = "0.3.10", default-features = false, features = [
   "derive",
 ] }
-<<<<<<< HEAD
-alloy-eips = { version = "1.0.37", default-features = false }
+alloy-eips = { version = "1.0.41", default-features = false }
 alloy-eip7928 = { git = "https://github.com/alloy-rs/eips", rev = "307eae2", default-features = false, features = [
     "serde",
     "rlp",
 ] }
-alloy-genesis = { version = "1.0.24", default-features = false }
-alloy-rpc-types-debug = "1.0.37"
-alloy-signer = { version = "1.0.37", default-features = false }
-alloy-signer-local = { version = "1.0.37", default-features = false, features = [
-    "mnemonic",
-=======
-alloy-eips = { version = "1.0.41", default-features = false }
 alloy-genesis = { version = "1.0.41", default-features = false }
 alloy-rpc-types-debug = "1.0.41"
 alloy-signer = { version = "1.0.41", default-features = false }
 alloy-signer-local = { version = "1.0.41", default-features = false, features = [
   "mnemonic",
->>>>>>> 3f59ca03
 ] }
 alloy-sol-types = "1.4.1"
 alloy-serde = { version = "1.0.41", default-features = false }
 alloy-hardforks = { version = "0.4.4", default-features = false }
 
 # revm
-<<<<<<< HEAD
-revm = { version = "31.0.0", default-features = false }
-revm-state = { version = "8.1.0", default-features = false }
-revm-primitives = { version = "21.0.1", default-features = false }
-revm-database-interface = { version = "8", default-features = false }
-revm-interpreter = { version = "29", default-features = false }
-op-revm = { version = "12.0", default-features = false }
-alloy-op-evm = { version = "0.23", default-features = false }
-=======
 revm = { version = "31.0.2", default-features = false }
 revm-state = { version = "8.1.1", default-features = false }
 revm-primitives = { version = "21.0.2", default-features = false }
+revm-database-interface = { version = "8", default-features = false }
 op-revm = { version = "12.0.1", default-features = false }
 alloy-op-evm = { version = "0.23.0", default-features = false }
->>>>>>> 3f59ca03
 
 # rpc
 jsonrpsee = { version = "0.26.0", features = ["server", "client", "macros"] }
